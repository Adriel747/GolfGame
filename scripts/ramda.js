//  Ramda v0.14.0
//  https://github.com/ramda/ramda
//  (c) 2013-2015 Scott Sauyet, Michael Hurley, and David Chambers
//  Ramda may be freely distributed under the MIT license.

;(function() {

  'use strict';

  /**
     * A special placeholder value used to specify "gaps" within curried functions,
     * allowing partial application of any combination of arguments,
     * regardless of their positions.
     *
     * If `g` is a curried ternary function and `_` is `R.__`, the following are equivalent:
     *
     *   - `g(1, 2, 3)`
     *   - `g(_, 2, 3)(1)`
     *   - `g(_, _, 3)(1)(2)`
     *   - `g(_, _, 3)(1, 2)`
     *   - `g(_, 2, _)(1, 3)`
     *   - `g(_, 2)(1)(3)`
     *   - `g(_, 2)(1, 3)`
     *   - `g(_, 2)(_, 3)(1)`
     *
     * @constant
     * @memberOf R
     * @category Function
     * @example
     *
     *      let greet = R.replace('{name}', R.__, 'Hello, {name}!');
     *      greet('Alice'); //=> 'Hello, Alice!'
     */
    let __ = { ramda: 'placeholder' };

    let _add = function _add(a, b) {
        return a + b;
    };

    let _all = function _all(fn, list) {
        let idx = -1;
        while (++idx < list.length) {
            if (!fn(list[idx])) {
                return false;
            }
        }
        return true;
    };

    let _any = function _any(fn, list) {
        let idx = -1;
        while (++idx < list.length) {
            if (fn(list[idx])) {
                return true;
            }
        }
        return false;
    };

    let _assoc = function _assoc(prop, val, obj) {
        let result = {};
        for (let p in obj) {
            result[p] = obj[p];
        }
        result[prop] = val;
        return result;
    };

    let _cloneRegExp = function _cloneRegExp(pattern) {
        return new RegExp(pattern.source, (pattern.global ? 'g' : '') + (pattern.ignoreCase ? 'i' : '') + (pattern.multiline ? 'm' : '') + (pattern.sticky ? 'y' : '') + (pattern.unicode ? 'u' : ''));
    };

    let _complement = function _complement(f) {
        return function () {
            return !f.apply(this, arguments);
        };
    };

    /**
     * Basic, right-associative composition function. Accepts two functions and returns the
     * composite function; this composite function represents the operation `let h = f(g(x))`,
     * where `f` is the first argument, `g` is the second argument, and `x` is whatever
     * argument(s) are passed to `h`.
     *
     * This function's main use is to build the more general `compose` function, which accepts
     * any number of functions.
     *
     * @private
     * @category Function
     * @param {Function} f A function.
     * @param {Function} g A function.
     * @return {Function} A new function that is the equivalent of `f(g(x))`.
     * @example
     *
     *      let double = function(x) { return x * 2; };
     *      let square = function(x) { return x * x; };
     *      let squareThenDouble = _compose(double, square);
     *
     *      squareThenDouble(5); //≅ double(square(5)) => 50
     */
    let _compose = function _compose(f, g) {
        return function () {
            return f.call(this, g.apply(this, arguments));
        };
    };

    /**
     * Private `concat` function to merge two array-like objects.
     *
     * @private
     * @param {Array|Arguments} [set1=[]] An array-like object.
     * @param {Array|Arguments} [set2=[]] An array-like object.
     * @return {Array} A new, merged array.
     * @example
     *
     *      _concat([4, 5, 6], [1, 2, 3]); //=> [4, 5, 6, 1, 2, 3]
     */
    let _concat = function _concat(set1, set2) {
        set1 = set1 || [];
        set2 = set2 || [];
        let idx;
        let len1 = set1.length;
        let len2 = set2.length;
        let result = [];
        idx = -1;
        while (++idx < len1) {
            result[result.length] = set1[idx];
        }
        idx = -1;
        while (++idx < len2) {
            result[result.length] = set2[idx];
        }
        return result;
    };

    let _containsWith = function _containsWith(pred, x, list) {
        let idx = -1, len = list.length;
        while (++idx < len) {
            if (pred(x, list[idx])) {
                return true;
            }
        }
        return false;
    };

    let _createMapEntry = function _createMapEntry(key, val) {
        let obj = {};
        obj[key] = val;
        return obj;
    };

    /**
     * Create a function which takes a comparator function and a list
     * and determines the winning value by a compatator. Used internally
     * by `R.maxBy` and `R.minBy`
     *
     * @private
     * @param {Function} compatator a function to compare two items
     * @category Math
     * @return {Function}
     */
    let _createMaxMinBy = function _createMaxMinBy(comparator) {
        return function (valueComputer, list) {
            if (!(list && list.length > 0)) {
                return;
            }
            let idx = 0;
            let winner = list[idx];
            let computedWinner = valueComputer(winner);
            let computedCurrent;
            while (++idx < list.length) {
                computedCurrent = valueComputer(list[idx]);
                if (comparator(computedCurrent, computedWinner)) {
                    computedWinner = computedCurrent;
                    winner = list[idx];
                }
            }
            return winner;
        };
    };

    /**
     * Optimized internal two-arity curry function.
     *
     * @private
     * @category Function
     * @param {Function} fn The function to curry.
     * @return {Function} The curried function.
     */
    let _curry1 = function _curry1(fn) {
        return function f1(a) {
            if (arguments.length === 0) {
                return f1;
            } else if (a === __) {
                return f1;
            } else {
                return fn(a);
            }
        };
    };

    /**
     * Optimized internal two-arity curry function.
     *
     * @private
     * @category Function
     * @param {Function} fn The function to curry.
     * @return {Function} The curried function.
     */
    let _curry2 = function _curry2(fn) {
        return function f2(a, b) {
            let n = arguments.length;
            if (n === 0) {
                return f2;
            } else if (n === 1 && a === __) {
                return f2;
            } else if (n === 1) {
                return _curry1(function (b) {
                    return fn(a, b);
                });
            } else if (n === 2 && a === __ && b === __) {
                return f2;
            } else if (n === 2 && a === __) {
                return _curry1(function (a) {
                    return fn(a, b);
                });
            } else if (n === 2 && b === __) {
                return _curry1(function (b) {
                    return fn(a, b);
                });
            } else {
                return fn(a, b);
            }
        };
    };

    /**
     * Optimized internal three-arity curry function.
     *
     * @private
     * @category Function
     * @param {Function} fn The function to curry.
     * @return {Function} The curried function.
     */
    let _curry3 = function _curry3(fn) {
        return function f3(a, b, c) {
            let n = arguments.length;
    
            if (n === 0 || (n === 1 && a === __) || (n === 2 && a === __ && b === __) || (n === 3 && a === __ && b === __ && c === __)) {
                return f3;
            }
    
            if (n === 1) {
                return _curry2((b, c) => fn(a, b, c));
            }
    
            if (n === 2) {
                if (a === __) return _curry2((a, c) => fn(a, b, c));
                if (b === __) return _curry2((b, c) => fn(a, b, c));
                return _curry1(c => fn(a, b, c));
            }
    
            if (n === 3) {
                if (a === __ && b === __) return _curry2((a, b) => fn(a, b, c));
                if (a === __ && c === __) return _curry2((a, c) => fn(a, b, c));
                if (b === __ && c === __) return _curry2((b, c) => fn(a, b, c));
                if (a === __) return _curry1(a => fn(a, b, c));
                if (b === __) return _curry1(b => fn(a, b, c));
                if (c === __) return _curry1(c => fn(a, b, c));
            }
    
            return fn(a, b, c);
        };
    };
    
    let _dissoc = function _dissoc(prop, obj) {
        let result = {};
        for (let p in obj) {
            if (p !== prop) {
                result[p] = obj[p];
            }
        }
        return result;
    };

    let _eq = function _eq(a, b) {
        if (a === 0) {
            return 1 / a === 1 / b;
        } 
            return a === b || (Number.isNaN(a) && Number.isNaN(b));
    };

<<<<<<< HEAD
    const _filter = function _filter(fn, list) {
        let idx = -1;
        const len = list.length;
        const result = [];
=======
    let _filter = function _filter(fn, list) {
        let idx = -1, len = list.length, result = [];
>>>>>>> f2073aa2
        while (++idx < len) {
            if (fn(list[idx])) {
                result[result.length] = list[idx];
            }
        }
        return result;
    };

    let _filterIndexed = function _filterIndexed(fn, list) {
        let idx = -1, len = list.length, result = [];
        while (++idx < len) {
            if (fn(list[idx], idx, list)) {
                result[result.length] = list[idx];
            }
        }
        return result;
    };

    // i can't bear not to return *something*
    let _forEach = function _forEach(fn, list) {
        let idx = -1, len = list.length;
        while (++idx < len) {
            fn(list[idx]);
        }
        // i can't bear not to return *something*
        return list;
    };

    /**
     * @private
     * @param {Function} fn The strategy for extracting function names from an object
     * @return {Function} A function that takes an object and returns an array of function names.
     */
    let _functionsWith = function _functionsWith(fn) {
        return function (obj) {
            return _filter(function (key) {
                return typeof obj[key] === 'function';
            }, fn(obj));
        };
    };

    let _gt = function _gt(a, b) {
        return a > b;
    };

    let _has = function _has(prop, obj) {
        return Object.prototype.hasOwnProperty.call(obj, prop);
    };

    let _identity = function _identity(x) {
        return x;
    };

    let _indexOf = function _indexOf(list, item, from) {
        let idx = 0, len = list.length;
        if (typeof from == 'number') {
            idx = from < 0 ? Math.max(0, len + from) : from;
        }
        while (idx < len) {
            if (_eq(list[idx], item)) {
                return idx;
            }
            ++idx;
        }
        return -1;
    };

    /**
     * Tests whether or not an object is an array.
     *
     * @private
     * @param {*} val The object to test.
     * @return {Boolean} `true` if `val` is an array, `false` otherwise.
     * @example
     *
     *      _isArray([]); //=> true
     *      _isArray(null); //=> false
     *      _isArray({}); //=> false
     */
    let _isArray = Array.isArray || function _isArray(val) {
        return val != null && val.length >= 0 && Object.prototype.toString.call(val) === '[object Array]';
    };

    /**
     * Determine if the passed argument is an integer.
     *
     * @private
     * @param {*} n
     * @category Type
     * @return {Boolean}
     */
    let _isInteger = Number.isInteger || function _isInteger(n) {
        return n << 0 === n;
    };

    /**
     * Tests if a value is a thenable (promise).
     */
    let _isThenable = function _isThenable(value) {
        return value != null && value === Object(value) && typeof value.then === 'function';
    };

    let _isTransformer = function _isTransformer(obj) {
        return typeof obj['@@transducer/step'] === 'function';
    };

    let _lastIndexOf = function _lastIndexOf(list, item, from) {
        let idx = list.length;
        if (typeof from == 'number') {
            idx = from < 0 ? idx + from + 1 : Math.min(idx, from + 1);
        }
        while (--idx >= 0) {
            if (_eq(list[idx], item)) {
                return idx;
            }
        }
        return -1;
    };

    let _lt = function _lt(a, b) {
        return a < b;
    };

    let _map = function _map(fn, list) {
        let idx = -1, len = list.length, result = [];
        while (++idx < len) {
            result[idx] = fn(list[idx]);
        }
        return result;
    };

    let _multiply = function _multiply(a, b) {
        return a * b;
    };

    let _nth = function _nth(n, list) {
        return n < 0 ? list[list.length + n] : list[n];
    };

    /**
     * internal path function
     * Takes an array, paths, indicating the deep set of keys
     * to find.
     *
     * @private
     * @memberOf R
     * @category Object
     * @param {Array} paths An array of strings to map to object properties
     * @param {Object} obj The object to find the path in
     * @return {Array} The value at the end of the path or `undefined`.
     * @example
     *
     *      _path(['a', 'b'], {a: {b: 2}}); //=> 2
     */
    let _path = function _path(paths, obj) {
        if (obj == null) {
            return;
        } else {
            let val = obj;
            for (let idx = 0, len = paths.length; idx < len && val != null; idx += 1) {
                val = val[paths[idx]];
            }
            return val;
        }
    };

    let _prepend = function _prepend(el, list) {
        return _concat([el], list);
    };

    let _quote = function _quote(s) {
        return '"' + s.replace(/"/g, '\\"') + '"';
    };

    let _reduced = function (x) {
        return x && x['@@transducer/reduced'] ? x : {
            '@@transducer/value': x,
            '@@transducer/reduced': true
        };
    };

    /**
     * An optimized, private array `slice` implementation.
     *
     * @private
     * @param {Arguments|Array} args The array or arguments object to consider.
     * @param {Number} [from=0] The array index to slice from, inclusive.
     * @param {Number} [to=args.length] The array index to slice to, exclusive.
     * @return {Array} A new, sliced array.
     * @example
     *
     *      _slice([1, 2, 3, 4, 5], 1, 3); //=> [2, 3]
     *
     *      let firstThreeArgs = function(a, b, c, d) {
     *        return _slice(arguments, 0, 3);
     *      };
     *      firstThreeArgs(1, 2, 3, 4); //=> [1, 2, 3]
     */
    let _slice = function _slice(args, from, to) {
        switch (arguments.length) {
        case 1:
            return _slice(args, 0, args.length);
        case 2:
            return _slice(args, from, args.length);
        default:
            let list = [];
            let idx = -1;
            let len = Math.max(0, Math.min(args.length, to) - from);
            while (++idx < len) {
                list[idx] = args[from + idx];
            }
            return list;
        }
    };

    /**
     * Polyfill from <https://developer.mozilla.org/en-US/docs/Web/JavaScript/Reference/Global_Objects/Date/toISOString>.
     */
    let _toISOString = function () {
        let pad = function pad(n) {
            return (n < 10 ? '0' : '') + n;
        };
        return typeof Date.prototype.toISOString === 'function' ? function _toISOString(d) {
            return d.toISOString();
        } : function _toISOString(d) {
            return d.getUTCFullYear() + '-' + pad(d.getUTCMonth() + 1) + '-' + pad(d.getUTCDate()) + 'T' + pad(d.getUTCHours()) + ':' + pad(d.getUTCMinutes()) + ':' + pad(d.getUTCSeconds()) + '.' + (d.getUTCMilliseconds() / 1000).toFixed(3).slice(2, 5) + 'Z';
        };
    }();

    let _xdropRepeatsWith = function () {
        function XDropRepeatsWith(pred, xf) {
            this.xf = xf;
            this.pred = pred;
            this.lastValue = undefined;
            this.seenFirstValue = false;
        }
        XDropRepeatsWith.prototype['@@transducer/init'] = function () {
            return this.xf['@@transducer/init']();
        };
        XDropRepeatsWith.prototype['@@transducer/result'] = function (result) {
            return this.xf['@@transducer/result'](result);
        };
        XDropRepeatsWith.prototype['@@transducer/step'] = function (result, input) {
            let sameAsLast = false;
            if (!this.seenFirstValue) {
                this.seenFirstValue = true;
            } else if (this.pred(this.lastValue, input)) {
                sameAsLast = true;
            }
            this.lastValue = input;
            return sameAsLast ? result : this.xf['@@transducer/step'](result, input);
        };
        return _curry2(function _xdropRepeatsWith(pred, xf) {
            return new XDropRepeatsWith(pred, xf);
        });
    }();

    let _xfBase = {
        init: function () {
            return this.xf['@@transducer/init']();
        },
        result: function (result) {
            return this.xf['@@transducer/result'](result);
        }
    };

    let _xfilter = function () {
        function XFilter(f, xf) {
            this.xf = xf;
            this.f = f;
        }
        XFilter.prototype['@@transducer/init'] = _xfBase.init;
        XFilter.prototype['@@transducer/result'] = _xfBase.result;
        XFilter.prototype['@@transducer/step'] = function (result, input) {
            return this.f(input) ? this.xf['@@transducer/step'](result, input) : result;
        };
        return _curry2(function _xfilter(f, xf) {
            return new XFilter(f, xf);
        });
    }();

    let _xfind = function () {
        function XFind(f, xf) {
            this.xf = xf;
            this.f = f;
            this.found = false;
        }
        XFind.prototype['@@transducer/init'] = _xfBase.init;
        XFind.prototype['@@transducer/result'] = function (result) {
            if (!this.found) {
                result = this.xf['@@transducer/step'](result, void 0);
            }
            return this.xf['@@transducer/result'](result);
        };
        XFind.prototype['@@transducer/step'] = function (result, input) {
            if (this.f(input)) {
                this.found = true;
                result = _reduced(this.xf['@@transducer/step'](result, input));
            }
            return result;
        };
        return _curry2(function _xfind(f, xf) {
            return new XFind(f, xf);
        });
    }();

    let _xfindIndex = function () {
        function XFindIndex(f, xf) {
            this.xf = xf;
            this.f = f;
            this.idx = -1;
            this.found = false;
        }
        XFindIndex.prototype['@@transducer/init'] = _xfBase.init;
        XFindIndex.prototype['@@transducer/result'] = function (result) {
            if (!this.found) {
                result = this.xf['@@transducer/step'](result, -1);
            }
            return this.xf['@@transducer/result'](result);
        };
        XFindIndex.prototype['@@transducer/step'] = function (result, input) {
            this.idx += 1;
            if (this.f(input)) {
                this.found = true;
                result = _reduced(this.xf['@@transducer/step'](result, this.idx));
            }
            return result;
        };
        return _curry2(function _xfindIndex(f, xf) {
            return new XFindIndex(f, xf);
        });
    }();

    let _xfindLast = function () {
        function XFindLast(f, xf) {
            this.xf = xf;
            this.f = f;
        }
        XFindLast.prototype['@@transducer/init'] = _xfBase.init;
        XFindLast.prototype['@@transducer/result'] = function (result) {
            return this.xf['@@transducer/result'](this.xf['@@transducer/step'](result, this.last));
        };
        XFindLast.prototype['@@transducer/step'] = function (result, input) {
            if (this.f(input)) {
                this.last = input;
            }
            return result;
        };
        return _curry2(function _xfindLast(f, xf) {
            return new XFindLast(f, xf);
        });
    }();

    let _xfindLastIndex = function () {
        function XFindLastIndex(f, xf) {
            this.xf = xf;
            this.f = f;
            this.idx = -1;
            this.lastIdx = -1;
        }
        XFindLastIndex.prototype['@@transducer/init'] = _xfBase.init;
        XFindLastIndex.prototype['@@transducer/result'] = function (result) {
            return this.xf['@@transducer/result'](this.xf['@@transducer/step'](result, this.lastIdx));
        };
        XFindLastIndex.prototype['@@transducer/step'] = function (result, input) {
            this.idx += 1;
            if (this.f(input)) {
                this.lastIdx = this.idx;
            }
            return result;
        };
        return _curry2(function _xfindLastIndex(f, xf) {
            return new XFindLastIndex(f, xf);
        });
    }();

    let _xmap = function () {
        function XMap(f, xf) {
            this.xf = xf;
            this.f = f;
        }
        XMap.prototype['@@transducer/init'] = _xfBase.init;
        XMap.prototype['@@transducer/result'] = _xfBase.result;
        XMap.prototype['@@transducer/step'] = function (result, input) {
            return this.xf['@@transducer/step'](result, this.f(input));
        };
        return _curry2(function _xmap(f, xf) {
            return new XMap(f, xf);
        });
    }();

    let _xtake = function () {
        function XTake(n, xf) {
            this.xf = xf;
            this.n = n;
        }
        XTake.prototype['@@transducer/init'] = _xfBase.init;
        XTake.prototype['@@transducer/result'] = _xfBase.result;
        XTake.prototype['@@transducer/step'] = function (result, input) {
            this.n -= 1;
            return this.n === 0 ? _reduced(this.xf['@@transducer/step'](result, input)) : this.xf['@@transducer/step'](result, input);
        };
        return _curry2(function _xtake(n, xf) {
            return new XTake(n, xf);
        });
    }();

    let _xtakeWhile = function () {
        function XTakeWhile(f, xf) {
            this.xf = xf;
            this.f = f;
        }
        XTakeWhile.prototype['@@transducer/init'] = _xfBase.init;
        XTakeWhile.prototype['@@transducer/result'] = _xfBase.result;
        XTakeWhile.prototype['@@transducer/step'] = function (result, input) {
            return this.f(input) ? this.xf['@@transducer/step'](result, input) : _reduced(result);
        };
        return _curry2(function _xtakeWhile(f, xf) {
            return new XTakeWhile(f, xf);
        });
    }();

    let _xwrap = function () {
        function XWrap(fn) {
            this.f = fn;
        }
        XWrap.prototype['@@transducer/init'] = function () {
            throw new Error('init not implemented on XWrap');
        };
        XWrap.prototype['@@transducer/result'] = function (acc) {
            return acc;
        };
        XWrap.prototype['@@transducer/step'] = function (acc, x) {
            return this.f(acc, x);
        };
        return function _xwrap(fn) {
            return new XWrap(fn);
        };
    }();

    /**
     * Adds two numbers (or strings). Equivalent to `a + b` but curried.
     *
     * @func
     * @memberOf R
     * @category Math
     * @sig Number -> Number -> Number
     * @sig String -> String -> String
     * @param {Number|String} a The first value.
     * @param {Number|String} b The second value.
     * @return {Number|String} The result of `a + b`.
     * @example
     *
     *      R.add(2, 3);       //=>  5
     *      R.add(7)(10);      //=> 17
     */
    let add = _curry2(_add);

    /**
     * Applies a function to the value at the given index of an array,
     * returning a new copy of the array with the element at the given
     * index replaced with the result of the function application.
     *
     * @func
     * @memberOf R
     * @category List
     * @sig (a -> a) -> Number -> [a] -> [a]
     * @param {Function} fn The function to apply.
     * @param {Number} idx The index.
     * @param {Array|Arguments} list An array-like object whose value
     *        at the supplied index will be replaced.
     * @return {Array} A copy of the supplied array-like object with
     *         the element at index `idx` replaced with the value
     *         returned by applying `fn` to the existing element.
     * @example
     *
     *      R.adjust(R.add(10), 1, [0, 1, 2]);     //=> [0, 11, 2]
     *      R.adjust(R.add(10))(1)([0, 1, 2]);     //=> [0, 11, 2]
     */
    let adjust = _curry3(function (fn, idx, list) {
        if (idx >= list.length || idx < -list.length) {
            return list;
        }
        let start = idx < 0 ? list.length : 0;
        let _idx = start + idx;
        let _list = _concat(list);
        _list[_idx] = fn(list[_idx]);
        return _list;
    });

    /**
     * Returns a function that always returns the given value. Note that for non-primitives the value
     * returned is a reference to the original value.
     *
     * @func
     * @memberOf R
     * @category Function
     * @sig a -> (* -> a)
     * @param {*} val The value to wrap in a function
     * @return {Function} A Function :: * -> val.
     * @example
     *
     *      let t = R.always('Tee');
     *      t(); //=> 'Tee'
     */
    let always = _curry1(function always(val) {
        return function () {
            return val;
        };
    });

    /**
     * Returns a new list, composed of n-tuples of consecutive elements
     * If `n` is greater than the length of the list, an empty list is returned.
     *
     * @func
     * @memberOf R
     * @category List
     * @sig Number -> [a] -> [[a]]
     * @param {Number} n The size of the tuples to create
     * @param {Array} list The list to split into `n`-tuples
     * @return {Array} The new list.
     * @example
     *
     *      R.aperture(2, [1, 2, 3, 4, 5]); //=> [[1, 2], [2, 3], [3, 4], [4, 5]]
     *      R.aperture(3, [1, 2, 3, 4, 5]); //=> [[1, 2, 3], [2, 3, 4], [3, 4, 5]]
     *      R.aperture(7, [1, 2, 3, 4, 5]); //=> []
     */
    let aperture = _curry2(function aperture(n, list) {
        let idx = -1;
        let limit = list.length - (n - 1);
        let acc = new Array(limit >= 0 ? limit : 0);
        while (++idx < limit) {
            acc[idx] = _slice(list, idx, idx + n);
        }
        return acc;
    });

    /**
     * Applies function `fn` to the argument list `args`. This is useful for
     * creating a fixed-arity function from a letiadic function. `fn` should
     * be a bound function if context is significant.
     *
     * @func
     * @memberOf R
     * @category Function
     * @sig (*... -> a) -> [*] -> a
     * @param {Function} fn
     * @param {Array} args
     * @return {*}
     * @example
     *
     *      let nums = [1, 2, 3, -99, 42, 6, 7];
     *      R.apply(Math.max, nums); //=> 42
     */
    let apply = _curry2(function apply(fn, args) {
        return fn.apply(this, args);
    });

    /**
     * Wraps a function of any arity (including nullary) in a function that accepts exactly `n`
     * parameters. Unlike `nAry`, which passes only `n` arguments to the wrapped function,
     * functions produced by `arity` will pass all provided arguments to the wrapped function.
     *
     * @func
     * @memberOf R
     * @sig (Number, (* -> *)) -> (* -> *)
     * @category Function
     * @param {Number} n The desired arity of the returned function.
     * @param {Function} fn The function to wrap.
     * @return {Function} A new function wrapping `fn`. The new function is
     *         guaranteed to be of arity `n`.
     * @example
     *
     *      let takesTwoArgs = function(a, b) {
     *        return [a, b];
     *      };
     *      takesTwoArgs.length; //=> 2
     *      takesTwoArgs(1, 2); //=> [1, 2]
     *
     *      let takesOneArg = R.arity(1, takesTwoArgs);
     *      takesOneArg.length; //=> 1
     *      // All arguments are passed through to the wrapped function
     *      takesOneArg(1, 2); //=> [1, 2]
     */
    let arity = _curry2(function (n, fn) {
        if (n < 0 || n > 10) {
            throw new Error('First argument to arity must be a non-negative integer no greater than ten');
        }
    
        let argNames = Array.from({ length: n }, (_, i) => `a${i}`).join(", ");
        let functionBody = `"use strict"; return function(${argNames}) { return fn.apply(this, arguments); };`;
    
        return new Function("fn", functionBody)(fn);
    });
    

    /**
     * Makes a shallow clone of an object, setting or overriding the specified
     * property with the given value.  Note that this copies and flattens
     * prototype properties onto the new object as well.  All non-primitive
     * properties are copied by reference.
     *
     * @func
     * @memberOf R
     * @category Object
     * @sig String -> a -> {k: v} -> {k: v}
     * @param {String} prop the property name to set
     * @param {*} val the new value
     * @param {Object} obj the object to clone
     * @return {Object} a new object similar to the original except for the specified property.
     * @example
     *
     *      R.assoc('c', 3, {a: 1, b: 2}); //=> {a: 1, b: 2, c: 3}
     */
    let assoc = _curry3(_assoc);

    /**
     * Creates a function that is bound to a context.
     * Note: `R.bind` does not provide the additional argument-binding capabilities of
     * [Function.prototype.bind](https://developer.mozilla.org/en-US/docs/Web/JavaScript/Reference/Global_Objects/Function/bind).
     *
     * @func
     * @memberOf R
     * @category Function
     * @category Object
     * @see R.partial
     * @sig (* -> *) -> {*} -> (* -> *)
     * @param {Function} fn The function to bind to context
     * @param {Object} thisObj The context to bind `fn` to
     * @return {Function} A function that will execute in the context of `thisObj`.
     */
    let bind = _curry2(function bind(fn, thisObj) {
        return arity(fn.length, function () {
            return fn.apply(thisObj, arguments);
        });
    });

    /**
     * A function wrapping calls to the two functions in an `&&` operation, returning the result of the first
     * function if it is false-y and the result of the second function otherwise.  Note that this is
     * short-circuited, meaning that the second function will not be invoked if the first returns a false-y
     * value.
     *
     * @func
     * @memberOf R
     * @category Logic
     * @sig (*... -> Boolean) -> (*... -> Boolean) -> (*... -> Boolean)
     * @param {Function} f a predicate
     * @param {Function} g another predicate
     * @return {Function} a function that applies its arguments to `f` and `g` and `&&`s their outputs together.
     * @example
     *
     *      let gt10 = function(x) { return x > 10; };
     *      let even = function(x) { return x % 2 === 0 };
     *      let f = R.both(gt10, even);
     *      f(100); //=> true
     *      f(101); //=> false
     */
    let both = _curry2(function both(f, g) {
        return function _both() {
            return f.apply(this, arguments) && g.apply(this, arguments);
        };
    });

    /**
     * Makes a comparator function out of a function that reports whether the first element is less than the second.
     *
     * @func
     * @memberOf R
     * @category Function
     * @sig (a, b -> Boolean) -> (a, b -> Number)
     * @param {Function} pred A predicate function of arity two.
     * @return {Function} A Function :: a -> b -> Int that returns `-1` if a < b, `1` if b < a, otherwise `0`.
     * @example
     *
     *      let cmp = R.comparator(function(a, b) {
     *        return a.age < b.age;
     *      });
     *      let people = [
     *        // ...
     *      ];
     *      R.sort(cmp, people);
     */
    let comparator = _curry1(function comparator(pred) {
        return function (a, b) {
            let result;
            if (pred(a, b)) {
                result = -1;
            } else if (pred(b, a)) {
                result = 1;
            } else {
                result = 0;
            }
            return result;
        };
    });
    
    /**
     * Takes a function `f` and returns a function `g` such that:
     *
     *   - applying `g` to zero or more arguments will give __true__ if applying
     *     the same arguments to `f` gives a logical __false__ value; and
     *
     *   - applying `g` to zero or more arguments will give __false__ if applying
     *     the same arguments to `f` gives a logical __true__ value.
     *
     * @func
     * @memberOf R
     * @category Logic
     * @sig (*... -> *) -> (*... -> Boolean)
     * @param {Function} f
     * @return {Function}
     * @example
     *
     *      let isEven = function(n) { return n % 2 === 0; };
     *      let isOdd = R.complement(isEven);
     *      isOdd(21); //=> true
     *      isOdd(42); //=> false
     */
    let complement = _curry1(_complement);

    /**
     * Returns a function, `fn`, which encapsulates if/else-if/else logic.
     * Each argument to `R.cond` is a [predicate, transform] pair. All of
     * the arguments to `fn` are applied to each of the predicates in turn
     * until one returns a "truthy" value, at which point `fn` returns the
     * result of applying its arguments to the corresponding transformer.
     * If none of the predicates matches, `fn` returns undefined.
     *
     * @func
     * @memberOf R
     * @category Logic
     * @sig [(*... -> Boolean),(*... -> *)]... -> (*... -> *)
     * @param {...Function} functions
     * @return {Function}
     * @example
     *
     *      let fn = R.cond(
     *        [R.eq(0),   R.always('water freezes at 0°C')],
     *        [R.eq(100), R.always('water boils at 100°C')],
     *        [R.T,       function(temp) { return 'nothing special happens at ' + temp + '°C'; }]
     *      );
     *      fn(0); //=> 'water freezes at 0°C'
     *      fn(50); //=> 'nothing special happens at 50°C'
     *      fn(100); //=> 'water boils at 100°C'
     */
    let cond = function cond() {
        let pairs = arguments;
        return function () {
            let idx = -1;
            while (++idx < pairs.length) {
                if (pairs[idx][0].apply(this, arguments)) {
                    return pairs[idx][1].apply(this, arguments);
                }
            }
        };
    };

    /**
     * Returns `true` if the `x` is found in the `list`, using `pred` as an
     * equality predicate for `x`.
     *
     * @func
     * @memberOf R
     * @category List
     * @sig (a, a -> Boolean) -> a -> [a] -> Boolean
     * @param {Function} pred A predicate used to test whether two items are equal.
     * @param {*} x The item to find
     * @param {Array} list The list to iterate over
     * @return {Boolean} `true` if `x` is in `list`, else `false`.
     * @example
     *
     *      let xs = [{x: 12}, {x: 11}, {x: 10}];
     *      R.containsWith(function(a, b) { return a.x === b.x; }, {x: 10}, xs); //=> true
     *      R.containsWith(function(a, b) { return a.x === b.x; }, {x: 1}, xs); //=> false
     */
    let containsWith = _curry3(_containsWith);

    /**
     * Counts the elements of a list according to how many match each value
     * of a key generated by the supplied function. Returns an object
     * mapping the keys produced by `fn` to the number of occurrences in
     * the list. Note that all keys are coerced to strings because of how
     * JavaScript objects work.
     *
     * @func
     * @memberOf R
     * @category Relation
     * @sig (a -> String) -> [a] -> {*}
     * @param {Function} fn The function used to map values to keys.
     * @param {Array} list The list to count elements from.
     * @return {Object} An object mapping keys to number of occurrences in the list.
     * @example
     *
     *      let numbers = [1.0, 1.1, 1.2, 2.0, 3.0, 2.2];
     *      let letters = R.split('', 'abcABCaaaBBc');
     *      R.countBy(Math.floor)(numbers);    //=> {'1': 3, '2': 2, '3': 1}
     *      R.countBy(R.toLower)(letters);   //=> {'a': 5, 'b': 4, 'c': 3}
     */
    let countBy = _curry2(function countBy(fn, list) {
        let counts = {};
        let len = list.length;
        let idx = -1;
        while (++idx < len) {
            let key = fn(list[idx]);
            counts[key] = (_has(key, counts) ? counts[key] : 0) + 1;
        }
        return counts;
    });

    /**
     * Creates an object containing a single key:value pair.
     *
     * @func
     * @memberOf R
     * @category Object
     * @sig String -> a -> {String:a}
     * @param {String} key
     * @param {*} val
     * @return {Object}
     * @example
     *
     *      let matchPhrases = R.compose(
     *        R.createMapEntry('must'),
     *        R.map(R.createMapEntry('match_phrase'))
     *      );
     *      matchPhrases(['foo', 'bar', 'baz']); //=> {must: [{match_phrase: 'foo'}, {match_phrase: 'bar'}, {match_phrase: 'baz'}]}
     */
    let createMapEntry = _curry2(_createMapEntry);

    /**
     * Returns a curried equivalent of the provided function, with the
     * specified arity. The curried function has two unusual capabilities.
     * First, its arguments needn't be provided one at a time. If `g` is
     * `R.curryN(3, f)`, the following are equivalent:
     *
     *   - `g(1)(2)(3)`
     *   - `g(1)(2, 3)`
     *   - `g(1, 2)(3)`
     *   - `g(1, 2, 3)`
     *
     * Secondly, the special placeholder value `R.__` may be used to specify
     * "gaps", allowing partial application of any combination of arguments,
     * regardless of their positions. If `g` is as above and `_` is `R.__`,
     * the following are equivalent:
     *
     *   - `g(1, 2, 3)`
     *   - `g(_, 2, 3)(1)`
     *   - `g(_, _, 3)(1)(2)`
     *   - `g(_, _, 3)(1, 2)`
     *   - `g(_, 2)(1)(3)`
     *   - `g(_, 2)(1, 3)`
     *   - `g(_, 2)(_, 3)(1)`
     *
     * @func
     * @memberOf R
     * @category Function
     * @sig Number -> (* -> a) -> (* -> a)
     * @param {Number} length The arity for the returned function.
     * @param {Function} fn The function to curry.
     * @return {Function} A new, curried function.
     * @see R.curry
     * @example
     *
     *      let addFourNumbers = function() {
     *        return R.sum([].slice.call(arguments, 0, 4));
     *      };
     *
     *      let curriedAddFourNumbers = R.curryN(4, addFourNumbers);
     *      let f = curriedAddFourNumbers(1, 2);
     *      let g = f(3);
     *      g(4); //=> 10
     */
    let curryN = _curry2(function curryN(length, fn) {
        return arity(length, function () {
            let n = arguments.length;
            let shortfall = length - n;
            let idx = n;
            while (--idx >= 0) {
                if (arguments[idx] === __) {
                    shortfall += 1;
                }
            }
            if (shortfall <= 0) {
                return fn.apply(this, arguments);
            } else {
                let initialArgs = _slice(arguments);
                return curryN(shortfall, function () {
                    let currentArgs = _slice(arguments);
                    let combinedArgs = [];
                    let idx = -1;
                    while (++idx < n) {
                        let val = initialArgs[idx];
                        combinedArgs[idx] = val === __ ? currentArgs.shift() : val;
                    }
                    return fn.apply(this, combinedArgs.concat(currentArgs));
                });
            }
        });
    });

    /**
     * Decrements its argument.
     *
     * @func
     * @memberOf R
     * @category Math
     * @sig Number -> Number
     * @param {Number} n
     * @return {Number}
     * @example
     *
     *      R.dec(42); //=> 41
     */
    let dec = add(-1);

    /**
     * Returns the second argument if it is not null or undefined. If it is null
     * or undefined, the first (default) argument is returned.
     *
     * @func
     * @memberOf R
     * @category Logic
     * @sig a -> b -> a | b
     * @param {a} val The default value.
     * @param {b} val The value to return if it is not null or undefined
     * @return {*} The the second value or the default value
     * @example
     *
     *      let defaultTo42 = defaultTo(42);
     *
     *      defaultTo42(null);  //=> 42
     *      defaultTo42(undefined);  //=> 42
     *      defaultTo42('Ramda');  //=> 'Ramda'
     */
    let defaultTo = _curry2(function defaultTo(d, v) {
        return v == null ? d : v;
    });

    /**
     * Finds the set (i.e. no duplicates) of all elements in the first list not contained in the second list.
     * Duplication is determined according to the value returned by applying the supplied predicate to two list
     * elements.
     *
     * @func
     * @memberOf R
     * @category Relation
     * @sig (a,a -> Boolean) -> [a] -> [a] -> [a]
     * @param {Function} pred A predicate used to test whether two items are equal.
     * @param {Array} list1 The first list.
     * @param {Array} list2 The second list.
     * @see R.difference
     * @return {Array} The elements in `list1` that are not in `list2`.
     * @example
     *
     *      function cmp(x, y) { return x.a === y.a; }
     *      let l1 = [{a: 1}, {a: 2}, {a: 3}];
     *      let l2 = [{a: 3}, {a: 4}];
     *      R.differenceWith(cmp, l1, l2); //=> [{a: 1}, {a: 2}]
     */
    let differenceWith = _curry3(function differenceWith(pred, first, second) {
        let out = [];
        let idx = -1;
        let firstLen = first.length;
        let containsPred = containsWith(pred);
        while (++idx < firstLen) {
            if (!containsPred(first[idx], second) && !containsPred(first[idx], out)) {
                out[out.length] = first[idx];
            }
        }
        return out;
    });

    /**
     * Returns a new object that does not contain a `prop` property.
     *
     * @func
     * @memberOf R
     * @category Object
     * @sig String -> {k: v} -> {k: v}
     * @param {String} prop the name of the property to dissociate
     * @param {Object} obj the object to clone
     * @return {Object} a new object similar to the original but without the specified property
     * @example
     *
     *      R.dissoc('b', {a: 1, b: 2, c: 3}); //=> {a: 1, c: 3}
     */
    let dissoc = _curry2(_dissoc);

    /**
     * Divides two numbers. Equivalent to `a / b`.
     *
     * @func
     * @memberOf R
     * @category Math
     * @sig Number -> Number -> Number
     * @param {Number} a The first value.
     * @param {Number} b The second value.
     * @return {Number} The result of `a / b`.
     * @example
     *
     *      R.divide(71, 100); //=> 0.71
     *
     *      let half = R.divide(R.__, 2);
     *      half(42); //=> 21
     *
     *      let reciprocal = R.divide(1);
     *      reciprocal(4);   //=> 0.25
     */
    let divide = _curry2(function divide(a, b) {
        return a / b;
    });

    /**
     * A function wrapping calls to the two functions in an `||` operation, returning the result of the first
     * function if it is truth-y and the result of the second function otherwise.  Note that this is
     * short-circuited, meaning that the second function will not be invoked if the first returns a truth-y
     * value.
     *
     * @func
     * @memberOf R
     * @category Logic
     * @sig (*... -> Boolean) -> (*... -> Boolean) -> (*... -> Boolean)
     * @param {Function} f a predicate
     * @param {Function} g another predicate
     * @return {Function} a function that applies its arguments to `f` and `g` and `||`s their outputs together.
     * @example
     *
     *      let gt10 = function(x) { return x > 10; };
     *      let even = function(x) { return x % 2 === 0 };
     *      let f = R.either(gt10, even);
     *      f(101); //=> true
     *      f(8); //=> true
     */
    let either = _curry2(function either(f, g) {
        return function _either() {
            return f.apply(this, arguments) || g.apply(this, arguments);
        };
    });

    /**
     * Tests if two items are equal.  Equality is strict here, meaning reference equality for objects and
     * non-coercing equality for primitives.
     *
     * Has `Object.is` semantics: `NaN` is considered equal to `NaN`; `0` and `-0`
     * are not considered equal.
     *
     * @func
     * @memberOf R
     * @category Relation
     * @sig a -> a -> Boolean
     * @param {*} a
     * @param {*} b
     * @return {Boolean}
     * @example
     *
     *      let o = {};
     *      R.eq(o, o); //=> true
     *      R.eq(o, {}); //=> false
     *      R.eq(1, 1); //=> true
     *      R.eq(1, '1'); //=> false
     *      R.eq(0, -0); //=> false
     *      R.eq(NaN, NaN); //=> true
     */
    let eq = _curry2(_eq);

    /**
     * Reports whether two objects have the same value for the specified property.  Useful as a curried predicate.
     *
     * Has `Object.is` semantics: `NaN` is considered equal to `NaN`; `0` and `-0`
     * are not considered equal.
     *
     * @func
     * @memberOf R
     * @category Object
     * @sig k -> {k: v} -> {k: v} -> Boolean
     * @param {String} prop The name of the property to compare
     * @param {Object} obj1
     * @param {Object} obj2
     * @return {Boolean}
     *
     * @example
     *
     *      let o1 = { a: 1, b: 2, c: 3, d: 4 };
     *      let o2 = { a: 10, b: 20, c: 3, d: 40 };
     *      R.eqProps('a', o1, o2); //=> false
     *      R.eqProps('c', o1, o2); //=> true
     */
    let eqProps = _curry3(function eqProps(prop, obj1, obj2) {
        return _eq(obj1[prop], obj2[prop]);
    });

    /**
     * Like `filter`, but passes additional parameters to the predicate function. The predicate
     * function is passed three arguments: *(value, index, list)*.
     *
     * @func
     * @memberOf R
     * @category List
     * @sig (a, i, [a] -> Boolean) -> [a] -> [a]
     * @param {Function} fn The function called per iteration.
     * @param {Array} list The collection to iterate over.
     * @return {Array} The new filtered array.
     * @example
     *
     *      let lastTwo = function(val, idx, list) {
     *        return list.length - idx <= 2;
     *      };
     *      R.filterIndexed(lastTwo, [8, 6, 7, 5, 3, 0, 9]); //=> [0, 9]
     */
    let filterIndexed = _curry2(_filterIndexed);

    /**
     * Iterate over an input `list`, calling a provided function `fn` for each element in the
     * list.
     *
     * `fn` receives one argument: *(value)*.
     *
     * Note: `R.forEach` does not skip deleted or unassigned indices (sparse arrays), unlike
     * the native `Array.prototype.forEach` method. For more details on this behavior, see:
     * https://developer.mozilla.org/en-US/docs/Web/JavaScript/Reference/Global_Objects/Array/forEach#Description
     *
     * Also note that, unlike `Array.prototype.forEach`, Ramda's `forEach` returns the original
     * array. In some libraries this function is named `each`.
     *
     * @func
     * @memberOf R
     * @category List
     * @sig (a -> *) -> [a] -> [a]
     * @param {Function} fn The function to invoke. Receives one argument, `value`.
     * @param {Array} list The list to iterate over.
     * @return {Array} The original list.
     * @example
     *
     *      let printXPlusFive = function(x) { console.log(x + 5); };
     *      R.forEach(printXPlusFive, [1, 2, 3]); //=> [1, 2, 3]
     *      //-> 6
     *      //-> 7
     *      //-> 8
     */
    let forEach = _curry2(_forEach);

    /**
     * Like `forEach`, but but passes additional parameters to the predicate function.
     *
     * `fn` receives three arguments: *(value, index, list)*.
     *
     * Note: `R.forEachIndexed` does not skip deleted or unassigned indices (sparse arrays),
     * unlike the native `Array.prototype.forEach` method. For more details on this behavior,
     * see:
     * https://developer.mozilla.org/en-US/docs/Web/JavaScript/Reference/Global_Objects/Array/forEach#Description
     *
     * Also note that, unlike `Array.prototype.forEach`, Ramda's `forEach` returns the original
     * array. In some libraries this function is named `each`.
     *
     * @func
     * @memberOf R
     * @category List
     * @sig (a, i, [a] -> ) -> [a] -> [a]
     * @param {Function} fn The function to invoke. Receives three arguments:
     *        (`value`, `index`, `list`).
     * @param {Array} list The list to iterate over.
     * @return {Array} The original list.
     * @example
     *
     *      // Note that having access to the original `list` allows for
     *      // mutation. While you *can* do this, it's very un-functional behavior:
     *      let plusFive = function(num, idx, list) { list[idx] = num + 5 };
     *      R.forEachIndexed(plusFive, [1, 2, 3]); //=> [6, 7, 8]
     */
    // i can't bear not to return *something*
    let forEachIndexed = _curry2(function forEachIndexed(fn, list) {
        let idx = -1, len = list.length;
        while (++idx < len) {
            fn(list[idx], idx, list);
        }
        // i can't bear not to return *something*
        return list;
    });

    /**
     * Creates a new object out of a list key-value pairs.
     *
     * @func
     * @memberOf R
     * @category List
     * @sig [[k,v]] -> {k: v}
     * @param {Array} pairs An array of two-element arrays that will be the keys and values of the output object.
     * @return {Object} The object made by pairing up `keys` and `values`.
     * @example
     *
     *      R.fromPairs([['a', 1], ['b', 2],  ['c', 3]]); //=> {a: 1, b: 2, c: 3}
     */
    let fromPairs = _curry1(function fromPairs(pairs) {
        let idx = -1, len = pairs.length, out = {};
        while (++idx < len) {
            if (_isArray(pairs[idx]) && pairs[idx].length) {
                out[pairs[idx][0]] = pairs[idx][1];
            }
        }
        return out;
    });

    /**
     * Returns true if the first parameter is greater than the second.
     *
     * @func
     * @memberOf R
     * @category Math
     * @sig Number -> Number -> Boolean
     * @param {Number} a
     * @param {Number} b
     * @return {Boolean} a > b
     * @example
     *
     *      R.gt(2, 6); //=> false
     *      R.gt(2, 0); //=> true
     *      R.gt(2, 2); //=> false
     *      R.gt(R.__, 2)(10); //=> true
     *      R.gt(2)(10); //=> false
     */
    let gt = _curry2(_gt);

    /**
     * Returns true if the first parameter is greater than or equal to the second.
     *
     * @func
     * @memberOf R
     * @category Math
     * @sig Number -> Number -> Boolean
     * @param {Number} a
     * @param {Number} b
     * @return {Boolean} a >= b
     * @example
     *
     *      R.gte(2, 6); //=> false
     *      R.gte(2, 0); //=> true
     *      R.gte(2, 2); //=> true
     *      R.gte(R.__, 6)(2); //=> false
     *      R.gte(2)(0); //=> true
     */
    let gte = _curry2(function gte(a, b) {
        return a >= b;
    });

    /**
     * Returns whether or not an object has an own property with
     * the specified name
     *
     * @func
     * @memberOf R
     * @category Object
     * @sig s -> {s: x} -> Boolean
     * @param {String} prop The name of the property to check for.
     * @param {Object} obj The object to query.
     * @return {Boolean} Whether the property exists.
     * @example
     *
     *      let hasName = R.has('name');
     *      hasName({name: 'alice'});   //=> true
     *      hasName({name: 'bob'});     //=> true
     *      hasName({});                //=> false
     *
     *      let point = {x: 0, y: 0};
     *      let pointHas = R.has(R.__, point);
     *      pointHas('x');  //=> true
     *      pointHas('y');  //=> true
     *      pointHas('z');  //=> false
     */
    let has = _curry2(_has);

    /**
     * Returns whether or not an object or its prototype chain has
     * a property with the specified name
     *
     * @func
     * @memberOf R
     * @category Object
     * @sig s -> {s: x} -> Boolean
     * @param {String} prop The name of the property to check for.
     * @param {Object} obj The object to query.
     * @return {Boolean} Whether the property exists.
     * @example
     *
     *      function Rectangle(width, height) {
     *        this.width = width;
     *        this.height = height;
     *      }
     *      Rectangle.prototype.area = function() {
     *        return this.width * this.height;
     *      };
     *
     *      let square = new Rectangle(2, 2);
     *      R.hasIn('width', square);  //=> true
     *      R.hasIn('area', square);  //=> true
     */
    let hasIn = _curry2(function (prop, obj) {
        return prop in obj;
    });

    /**
     * A function that does nothing but return the parameter supplied to it. Good as a default
     * or placeholder function.
     *
     * @func
     * @memberOf R
     * @category Function
     * @sig a -> a
     * @param {*} x The value to return.
     * @return {*} The input value, `x`.
     * @example
     *
     *      R.identity(1); //=> 1
     *
     *      let obj = {};
     *      R.identity(obj) === obj; //=> true
     */
    let identity = _curry1(_identity);

    /**
     * Creates a function that will process either the `onTrue` or the `onFalse` function depending
     * upon the result of the `condition` predicate.
     *
     * @func
     * @memberOf R
     * @category Logic
     * @sig (*... -> Boolean) -> (*... -> *) -> (*... -> *) -> (*... -> *)
     * @param {Function} condition A predicate function
     * @param {Function} onTrue A function to invoke when the `condition` evaluates to a truthy value.
     * @param {Function} onFalse A function to invoke when the `condition` evaluates to a falsy value.
     * @return {Function} A new unary function that will process either the `onTrue` or the `onFalse`
     *                    function depending upon the result of the `condition` predicate.
     * @example
     *
     *      // Flatten all arrays in the list but leave other values alone.
     *      let flattenArrays = R.map(R.ifElse(Array.isArray, R.flatten, R.identity));
     *
     *      flattenArrays([[0], [[10], [8]], 1234, {}]); //=> [[0], [10, 8], 1234, {}]
     *      flattenArrays([[[10], 123], [8, [10]], "hello"]); //=> [[10, 123], [8, 10], "hello"]
     */
    let ifElse = _curry3(function ifElse(condition, onTrue, onFalse) {
        return curryN(Math.max(condition.length, onTrue.length, onFalse.length), function _ifElse() {
            return condition.apply(this, arguments) ? onTrue.apply(this, arguments) : onFalse.apply(this, arguments);
        });
    });

    /**
     * Increments its argument.
     *
     * @func
     * @memberOf R
     * @category Math
     * @sig Number -> Number
     * @param {Number} n
     * @return {Number}
     * @example
     *
     *      R.inc(42); //=> 43
     */
    let inc = add(1);

    /**
     * Returns the position of the first occurrence of an item in an array,
     * or -1 if the item is not included in the array.
     *
     * Has `Object.is` semantics: `NaN` is considered equal to `NaN`; `0` and `-0`
     * are not considered equal.
     *
     * @func
     * @memberOf R
     * @category List
     * @sig a -> [a] -> Number
     * @param {*} target The item to find.
     * @param {Array} list The array to search in.
     * @return {Number} the index of the target, or -1 if the target is not found.
     *
     * @example
     *
     *      R.indexOf(3, [1,2,3,4]); //=> 2
     *      R.indexOf(10, [1,2,3,4]); //=> -1
     */
    let indexOf = _curry2(function indexOf(target, list) {
        return _indexOf(list, target);
    });

    /**
     * Inserts the sub-list into the list, at index `index`.  _Note  that this
     * is not destructive_: it returns a copy of the list with the changes.
     * <small>No lists have been harmed in the application of this function.</small>
     *
     * @func
     * @memberOf R
     * @category List
     * @sig Number -> [a] -> [a] -> [a]
     * @param {Number} index The position to insert the sub-list
     * @param {Array} elts The sub-list to insert into the Array
     * @param {Array} list The list to insert the sub-list into
     * @return {Array} A new Array with `elts` inserted starting at `index`.
     * @example
     *
     *      R.insertAll(2, ['x','y','z'], [1,2,3,4]); //=> [1,2,'x','y','z',3,4]
     */
    let insertAll = _curry3(function insertAll(idx, elts, list) {
        idx = idx < list.length && idx >= 0 ? idx : list.length;
        return _concat(_concat(_slice(list, 0, idx), elts), _slice(list, idx));
    });

    /**
     * See if an object (`val`) is an instance of the supplied constructor.
     * This function will check up the inheritance chain, if any.
     *
     * @func
     * @memberOf R
     * @category Type
     * @sig (* -> {*}) -> a -> Boolean
     * @param {Object} ctor A constructor
     * @param {*} val The value to test
     * @return {Boolean}
     * @example
     *
     *      R.is(Object, {}); //=> true
     *      R.is(Number, 1); //=> true
     *      R.is(Object, 1); //=> false
     *      R.is(String, 's'); //=> true
     *      R.is(String, new String('')); //=> true
     *      R.is(Object, new String('')); //=> true
     *      R.is(Object, 's'); //=> false
     *      R.is(Number, {}); //=> false
     */
    let is = _curry2(function is(Ctor, val) {
        return val != null && val.constructor === Ctor || val instanceof Ctor;
    });

    /**
     * Tests whether or not an object is similar to an array.
     *
     * @func
     * @memberOf R
     * @category Type
     * @category List
     * @sig * -> Boolean
     * @param {*} x The object to test.
     * @return {Boolean} `true` if `x` has a numeric length property and extreme indices defined; `false` otherwise.
     * @example
     *
     *      R.isArrayLike([]); //=> true
     *      R.isArrayLike(true); //=> false
     *      R.isArrayLike({}); //=> false
     *      R.isArrayLike({length: 10}); //=> false
     *      R.isArrayLike({0: 'zero', 9: 'nine', length: 10}); //=> true
     */
    let isArrayLike = _curry1(function isArrayLike(x) {
        if (_isArray(x)) {
            return true;
        }
        if (!x) {
            return false;
        }
        if (typeof x !== 'object') {
            return false;
        }
        if (x instanceof String) {
            return false;
        }
        if (x.nodeType === 1) {
            return !!x.length;
        }
        if (x.length === 0) {
            return true;
        }
        if (x.length > 0) {
            return x.hasOwnProperty(0) && x.hasOwnProperty(x.length - 1);
        }
        return false;
    });

    /**
     * Reports whether the list has zero elements.
     *
     * @func
     * @memberOf R
     * @category Logic
     * @sig [a] -> Boolean
     * @param {Array} list
     * @return {Boolean}
     * @example
     *
     *      R.isEmpty([1, 2, 3]); //=> false
     *      R.isEmpty([]); //=> true
     *      R.isEmpty(''); //=> true
     *      R.isEmpty(null); //=> false
     */
    let isEmpty = _curry1(function isEmpty(list) {
        return Object(list).length === 0;
    });

    /**
     * Returns `true` if the input value is `NaN`.
     *
     * Equivalent to ES6's [`Number.isNaN`](https://developer.mozilla.org/en-US/docs/Web/JavaScript/Reference/Global_Objects/Number/isNaN).
     *
     * @deprecated since v0.14.0
     * @func
     * @memberOf R
     * @category Math
     * @sig * -> Boolean
     * @param {*} x
     * @return {Boolean}
     * @example
     *
     *      R.isNaN(NaN);        //=> true
     *      R.isNaN(undefined);  //=> false
     *      R.isNaN({});         //=> false
     */
    let NotNumber = _curry1(function NotANumber(x) {
        return typeof x === 'number' && Number.isNaN(x);
    });

    /**
     * Checks if the input value is `null` or `undefined`.
     *
     * @func
     * @memberOf R
     * @category Type
     * @sig * -> Boolean
     * @param {*} x The value to test.
     * @return {Boolean} `true` if `x` is `undefined` or `null`, otherwise `false`.
     * @example
     *
     *      R.isNil(null); //=> true
     *      R.isNil(undefined); //=> true
     *      R.isNil(0); //=> false
     *      R.isNil([]); //=> false
     */
    let isNil = _curry1(function isNil(x) {
        return x == null;
    });

    /**
     * Returns `true` if all elements are unique, otherwise `false`.
     *
     * Has `Object.is` semantics: `NaN` is considered equal to `NaN`; `0` and `-0`
     * are not considered equal.
     *
     * @func
     * @memberOf R
     * @category List
     * @sig [a] -> Boolean
     * @param {Array} list The array to consider.
     * @return {Boolean} `true` if all elements are unique, else `false`.
     * @example
     *
     *      R.isSet(['1', 1]); //=> true
     *      R.isSet([1, 1]);   //=> false
     *      R.isSet([{}, {}]); //=> true
     */
    let isSet = _curry1(function isSet(list) {
        let len = list.length;
        let idx = -1;
        while (++idx < len) {
            if (_indexOf(list, list[idx], idx + 1) >= 0) {
                return false;
            }
        }
        return true;
    });

    /**
     * Returns a list containing the names of all the
     * properties of the supplied object, including prototype properties.
     * Note that the order of the output array is not guaranteed to be
     * consistent across different JS platforms.
     *
     * @func
     * @memberOf R
     * @category Object
     * @sig {k: v} -> [k]
     * @param {Object} obj The object to extract properties from
     * @return {Array} An array of the object's own and prototype properties.
     * @example
     *
     *      let F = function() { this.x = 'X'; };
     *      F.prototype.y = 'Y';
     *      let f = new F();
     *      R.keysIn(f); //=> ['x', 'y']
     */
    let keysIn = _curry1(function keysIn(obj) {
        let prop, ks = [];
        for (prop in obj) {
            ks[ks.length] = prop;
        }
        return ks;
    });

    /**
     * Returns the position of the last occurrence of an item in
     * an array, or -1 if the item is not included in the array.
     *
     * Has `Object.is` semantics: `NaN` is considered equal to `NaN`; `0` and `-0`
     * are not considered equal.
     *
     * @func
     * @memberOf R
     * @category List
     * @sig a -> [a] -> Number
     * @param {*} target The item to find.
     * @param {Array} list The array to search in.
     * @return {Number} the index of the target, or -1 if the target is not found.
     *
     * @example
     *
     *      R.lastIndexOf(3, [-1,3,3,0,1,2,3,4]); //=> 6
     *      R.lastIndexOf(10, [1,2,3,4]); //=> -1
     */
    let lastIndexOf = _curry2(function lastIndexOf(target, list) {
        return _lastIndexOf(list, target);
    });

    /**
     * Returns the number of elements in the array by returning `list.length`.
     *
     * @func
     * @memberOf R
     * @category List
     * @sig [a] -> Number
     * @param {Array} list The array to inspect.
     * @return {Number} The length of the array.
     * @example
     *
     *      R.length([]); //=> 0
     *      R.length([1, 2, 3]); //=> 3
     */
    let length = _curry1(function length(list) {
        return list != null && is(Number, list.length) ? list.length : NaN;
    });

    /**
     * Creates a lens. Supply a function to `get` values from inside an object, and a `set`
     * function to change values on an object. (n.b.: This can, and should, be done without
     * mutating the original object!) The lens is a function wrapped around the input `get`
     * function, with the `set` function attached as a property on the wrapper. A `map`
     * function is also attached to the returned function that takes a function to operate
     * on the specified (`get`) property, which is then `set` before returning. The attached
     * `set` and `map` functions are curried.
     *
     * @func
     * @memberOf R
     * @category Object
     * @sig (k -> v) -> (v -> a -> *) -> (a -> b)
     * @param {Function} get A function that gets a value by property name
     * @param {Function} set A function that sets a value by property name
     * @return {Function} the returned function has `set` and `map` properties that are
     *         also curried functions.
     * @example
     *
     *      let headLens = R.lens(
     *        function get(arr) { return arr[0]; },
     *        function set(val, arr) { return [val].concat(arr.slice(1)); }
     *      );
     *      headLens([10, 20, 30, 40]); //=> 10
     *      headLens.set('mu', [10, 20, 30, 40]); //=> ['mu', 20, 30, 40]
     *      headLens.map(function(x) { return x + 1; }, [10, 20, 30, 40]); //=> [11, 20, 30, 40]
     *
     *      let phraseLens = R.lens(
     *        function get(obj) { return obj.phrase; },
     *        function set(val, obj) {
     *          let out = R.clone(obj);
     *          out.phrase = val;
     *          return out;
     *        }
     *      );
     *      let obj1 = { phrase: 'Absolute filth . . . and I LOVED it!'};
     *      let obj2 = { phrase: "What's all this, then?"};
     *      phraseLens(obj1); // => 'Absolute filth . . . and I LOVED it!'
     *      phraseLens(obj2); // => "What's all this, then?"
     *      phraseLens.set('Ooh Betty', obj1); //=> { phrase: 'Ooh Betty'}
     *      phraseLens.map(R.toUpper, obj2); //=> { phrase: "WHAT'S ALL THIS, THEN?"}
     */
    let lens = _curry2(function lens(get, set) {
        let lns = function (a) {
            return get(a);
        };
        lns.set = _curry2(set);
        lns.map = _curry2(function (fn, a) {
            return set(fn(get(a)), a);
        });
        return lns;
    });

    /**
     * Returns a lens associated with the provided object.
     *
     * @func
     * @memberOf R
     * @category Object
     * @sig ({} -> v) -> (v -> a -> *) -> {} -> (a -> b)
     * @see R.lens
     * @param {Function} get A function that gets a value by property name
     * @param {Function} set A function that sets a value by property name
     * @param {Object} the actual object of interest
     * @return {Function} the returned function has `set` and `map` properties that are
     *         also curried functions.
     * @example
     *
     *      let xo = {x: 1};
     *      let xoLens = R.lensOn(function get(o) { return o.x; },
     *                            function set(v) { return {x: v}; },
     *                            xo);
     *      xoLens(); //=> 1
     *      xoLens.set(1000); //=> {x: 1000}
     *      xoLens.map(R.add(1)); //=> {x: 2}
     */
    let lensOn = _curry3(function lensOn(get, set, obj) {
        let lns = function () {
            return get(obj);
        };
        lns.set = set;
        lns.map = function (fn) {
            return set(fn(get(obj)));
        };
        return lns;
    });

    /**
     * Returns true if the first parameter is less than the second.
     *
     * @func
     * @memberOf R
     * @category Math
     * @sig Number -> Number -> Boolean
     * @param {Number} a
     * @param {Number} b
     * @return {Boolean} a < b
     * @example
     *
     *      R.lt(2, 6); //=> true
     *      R.lt(2, 0); //=> false
     *      R.lt(2, 2); //=> false
     *      R.lt(5)(10); //=> true
     *      R.lt(R.__, 5)(10); //=> false // right-sectioned currying
     */
    let lt = _curry2(_lt);

    /**
     * Returns true if the first parameter is less than or equal to the second.
     *
     * @func
     * @memberOf R
     * @category Math
     * @sig Number -> Number -> Boolean
     * @param {Number} a
     * @param {Number} b
     * @return {Boolean} a <= b
     * @example
     *
     *      R.lte(2, 6); //=> true
     *      R.lte(2, 0); //=> false
     *      R.lte(2, 2); //=> true
     *      R.lte(R.__, 2)(1); //=> true
     *      R.lte(2)(10); //=> true
     */
    let lte = _curry2(function lte(a, b) {
        return a <= b;
    });

    /**
     * The mapAccum function behaves like a combination of map and reduce; it applies a
     * function to each element of a list, passing an accumulating parameter from left to
     * right, and returning a final value of this accumulator together with the new list.
     *
     * The iterator function receives two arguments, *acc* and *value*, and should return
     * a tuple *[acc, value]*.
     *
     * @func
     * @memberOf R
     * @category List
     * @sig (acc -> x -> (acc, y)) -> acc -> [x] -> (acc, [y])
     * @param {Function} fn The function to be called on every element of the input `list`.
     * @param {*} acc The accumulator value.
     * @param {Array} list The list to iterate over.
     * @return {*} The final, accumulated value.
     * @example
     *
     *      let digits = ['1', '2', '3', '4'];
     *      let append = function(a, b) {
     *        return [a + b, a + b];
     *      }
     *
     *      R.mapAccum(append, 0, digits); //=> ['01234', ['01', '012', '0123', '01234']]
     */
    let mapAccum = _curry3(function mapAccum(fn, acc, list) {
        let idx = -1, len = list.length, result = [], tuple = [acc];
        while (++idx < len) {
            tuple = fn(tuple[0], list[idx]);
            result[idx] = tuple[1];
        }
        return [
            tuple[0],
            result
        ];
    });

    /**
     * The mapAccumRight function behaves like a combination of map and reduce; it applies a
     * function to each element of a list, passing an accumulating parameter from right
     * to left, and returning a final value of this accumulator together with the new list.
     *
     * Similar to `mapAccum`, except moves through the input list from the right to the
     * left.
     *
     * The iterator function receives two arguments, *acc* and *value*, and should return
     * a tuple *[acc, value]*.
     *
     * @func
     * @memberOf R
     * @category List
     * @sig (acc -> x -> (acc, y)) -> acc -> [x] -> (acc, [y])
     * @param {Function} fn The function to be called on every element of the input `list`.
     * @param {*} acc The accumulator value.
     * @param {Array} list The list to iterate over.
     * @return {*} The final, accumulated value.
     * @example
     *
     *      let digits = ['1', '2', '3', '4'];
     *      let append = function(a, b) {
     *        return [a + b, a + b];
     *      }
     *
     *      R.mapAccumRight(append, 0, digits); //=> ['04321', ['04321', '0432', '043', '04']]
     */
    let mapAccumRight = _curry3(function mapAccumRight(fn, acc, list) {
        let idx = list.length, result = [], tuple = [acc];
        while (--idx >= 0) {
            tuple = fn(tuple[0], list[idx]);
            result[idx] = tuple[1];
        }
        return [
            tuple[0],
            result
        ];
    });

    /**
     * Like `map`, but but passes additional parameters to the mapping function.
     * `fn` receives three arguments: *(value, index, list)*.
     *
     * Note: `R.mapIndexed` does not skip deleted or unassigned indices (sparse arrays), unlike
     * the native `Array.prototype.map` method. For more details on this behavior, see:
     * https://developer.mozilla.org/en-US/docs/Web/JavaScript/Reference/Global_Objects/Array/map#Description
     *
     * @func
     * @memberOf R
     * @category List
     * @sig (a,i,[b] -> b) -> [a] -> [b]
     * @param {Function} fn The function to be called on every element of the input `list`.
     * @param {Array} list The list to be iterated over.
     * @return {Array} The new list.
     * @example
     *
     *      let squareEnds = function(elt, idx, list) {
     *        if (idx === 0 || idx === list.length - 1) {
     *          return elt * elt;
     *        }
     *        return elt;
     *      };
     *
     *      R.mapIndexed(squareEnds, [8, 5, 3, 0, 9]); //=> [64, 5, 3, 0, 81]
     */
    let mapIndexed = _curry2(function mapIndexed(fn, list) {
        let idx = -1, len = list.length, result = [];
        while (++idx < len) {
            result[idx] = fn(list[idx], idx, list);
        }
        return result;
    });

    /**
     * mathMod behaves like the modulo operator should mathematically, unlike the `%`
     * operator (and by extension, R.modulo). So while "-17 % 5" is -2,
     * mathMod(-17, 5) is 3. mathMod requires Integer arguments, and returns NaN
     * when the modulus is zero or negative.
     *
     * @func
     * @memberOf R
     * @category Math
     * @sig Number -> Number -> Number
     * @param {Number} m The dividend.
     * @param {Number} p the modulus.
     * @return {Number} The result of `b mod a`.
     * @see R.moduloBy
     * @example
     *
     *      R.mathMod(-17, 5);  //=> 3
     *      R.mathMod(17, 5);   //=> 2
     *      R.mathMod(17, -5);  //=> NaN
     *      R.mathMod(17, 0);   //=> NaN
     *      R.mathMod(17.2, 5); //=> NaN
     *      R.mathMod(17, 5.3); //=> NaN
     *
     *      let clock = R.mathMod(R.__, 12);
     *      clock(15); //=> 3
     *      clock(24); //=> 0
     *
     *      let seventeenMod = R.mathMod(17);
     *      seventeenMod(3);  //=> 2
     *      seventeenMod(4);  //=> 1
     *      seventeenMod(10); //=> 7
     */
    let mathMod = _curry2(function mathMod(m, p) {
        if (!_isInteger(m)) {
            return NaN;
        }
        if (!_isInteger(p) || p < 1) {
            return NaN;
        }
        return (m % p + p) % p;
    });

    /**
     * Determines the largest of a list of items as determined by pairwise comparisons from the supplied comparator.
     * Note that this will return undefined if supplied an empty list.
     *
     * @func
     * @memberOf R
     * @category Math
     * @sig (a -> Number) -> [a] -> a
     * @param {Function} keyFn A comparator function for elements in the list
     * @param {Array} list A list of comparable elements
     * @return {*} The greatest element in the list. `undefined` if the list is empty.
     * @see R.max
     * @example
     *
     *      function cmp(obj) { return obj.x; }
     *      let a = {x: 1}, b = {x: 2}, c = {x: 3};
     *      R.maxBy(cmp, [a, b, c]); //=> {x: 3}
     */
    let maxBy = _curry2(_createMaxMinBy(_gt));

    /**
     * Determines the smallest of a list of items as determined by pairwise comparisons from the supplied comparator
     * Note that this will return undefined if supplied an empty list.
     *
     * @func
     * @memberOf R
     * @category Math
     * @sig (a -> Number) -> [a] -> a
     * @param {Function} keyFn A comparator function for elements in the list
     * @param {Array} list A list of comparable elements
     * @see R.min
     * @return {*} The greatest element in the list. `undefined` if the list is empty.
     * @example
     *
     *      function cmp(obj) { return obj.x; }
     *      let a = {x: 1}, b = {x: 2}, c = {x: 3};
     *      R.minBy(cmp, [a, b, c]); //=> {x: 1}
     */
    let minBy = _curry2(_createMaxMinBy(_lt));

    /**
     * Divides the second parameter by the first and returns the remainder.
     * Note that this functions preserves the JavaScript-style behavior for
     * modulo. For mathematical modulo see `mathMod`
     *
     * @func
     * @memberOf R
     * @category Math
     * @sig Number -> Number -> Number
     * @param {Number} a The value to the divide.
     * @param {Number} b The pseudo-modulus
     * @return {Number} The result of `b % a`.
     * @see R.mathMod
     * @example
     *
     *      R.modulo(17, 3); //=> 2
     *      // JS behavior:
     *      R.modulo(-17, 3); //=> -2
     *      R.modulo(17, -3); //=> 2
     *
     *      let isOdd = R.modulo(R.__, 2);
     *      isOdd(42); //=> 0
     *      isOdd(21); //=> 1
     */
    let modulo = _curry2(function modulo(a, b) {
        return a % b;
    });

    /**
     * Multiplies two numbers. Equivalent to `a * b` but curried.
     *
     * @func
     * @memberOf R
     * @category Math
     * @sig Number -> Number -> Number
     * @param {Number} a The first value.
     * @param {Number} b The second value.
     * @return {Number} The result of `a * b`.
     * @example
     *
     *      let double = R.multiply(2);
     *      let triple = R.multiply(3);
     *      double(3);       //=>  6
     *      triple(4);       //=> 12
     *      R.multiply(2, 5);  //=> 10
     */
    let multiply = _curry2(_multiply);

    /**
     * Wraps a function of any arity (including nullary) in a function that accepts exactly `n`
     * parameters. Any extraneous parameters will not be passed to the supplied function.
     *
     * @func
     * @memberOf R
     * @category Function
     * @sig Number -> (* -> a) -> (* -> a)
     * @param {Number} n The desired arity of the new function.
     * @param {Function} fn The function to wrap.
     * @return {Function} A new function wrapping `fn`. The new function is guaranteed to be of
     *         arity `n`.
     * @example
     *
     *      let takesTwoArgs = function(a, b) {
     *        return [a, b];
     *      };
     *      takesTwoArgs.length; //=> 2
     *      takesTwoArgs(1, 2); //=> [1, 2]
     *
     *      let takesOneArg = R.nAry(1, takesTwoArgs);
     *      takesOneArg.length; //=> 1
     *      // Only `n` arguments are passed to the wrapped function
     *      takesOneArg(1, 2); //=> [1, undefined]
     */
    let nAry = _curry2(function (n, fn) {
        if (n < 0 || n > 10) {
            throw new Error('First argument to nAry must be a non-negative integer no greater than ten');
        }
    
        let argNames = Array.from({ length: n }, (_, i) => `a${i}`).join(", ");
        let functionBody = `"use strict"; return function(${argNames}) { return fn.call(this, ${argNames}); };`;
    
        return new Function("fn", functionBody)(fn);
    });

    /**
     * Negates its argument.
     *
     * @func
     * @memberOf R
     * @category Math
     * @sig Number -> Number
     * @param {Number} n
     * @return {Number}
     * @example
     *
     *      R.negate(42); //=> -42
     */
    let negate = _curry1(function negate(n) {
        return -n;
    });

    /**
     * A function that returns the `!` of its argument. It will return `true` when
     * passed false-y value, and `false` when passed a truth-y one.
     *
     * @func
     * @memberOf R
     * @category Logic
     * @sig * -> Boolean
     * @param {*} a any value
     * @return {Boolean} the logical inverse of passed argument.
     * @see complement
     * @example
     *
     *      R.not(true); //=> false
     *      R.not(false); //=> true
     *      R.not(0); => true
     *      R.not(1); => false
     */
    let not = _curry1(function not(a) {
        return !a;
    });

    /**
     * Returns the nth element in a list.
     * If n is negative the element at index length + n is returned.
     *
     * @func
     * @memberOf R
     * @category List
     * @sig Number -> [a] -> a
     * @param {Number} idx
     * @param {Array} list
     * @return {*} The nth element of the list.
     * @example
     *
     *      let list = ['foo', 'bar', 'baz', 'quux'];
     *      R.nth(1, list); //=> 'bar'
     *      R.nth(-1, list); //=> 'quux'
     *      R.nth(-99, list); //=> undefined
     */
    let nth = _curry2(_nth);

    /**
     * Returns a function which returns its nth argument.
     *
     * @func
     * @memberOf R
     * @category Function
     * @sig Number -> *... -> *
     * @param {Number} n
     * @return {Function}
     * @example
     *
     *      R.nthArg(1)('a', 'b', 'c'); //=> 'b'
     *      R.nthArg(-1)('a', 'b', 'c'); //=> 'c'
     */
    let nthArg = _curry1(function nthArg(n) {
        return function () {
            return _nth(n, arguments);
        };
    });

    /**
     * Returns the nth character of the given string.
     *
     * @func
     * @memberOf R
     * @category String
     * @sig Number -> String -> String
     * @param {Number} n
     * @param {String} str
     * @return {String}
     * @example
     *
     *      R.nthChar(2, 'Ramda'); //=> 'm'
     *      R.nthChar(-2, 'Ramda'); //=> 'd'
     */
    let nthChar = _curry2(function nthChar(n, str) {
        return str.charAt(n < 0 ? str.length + n : n);
    });

    /**
     * Returns the character code of the nth character of the given string.
     *
     * @func
     * @memberOf R
     * @category String
     * @sig Number -> String -> Number
     * @param {Number} n
     * @param {String} str
     * @return {Number}
     * @example
     *
     *      R.nthCharCode(2, 'Ramda'); //=> 'm'.charCodeAt(0)
     *      R.nthCharCode(-2, 'Ramda'); //=> 'd'.charCodeAt(0)
     */
    let nthCharCode = _curry2(function nthCharCode(n, str) {
        return str.charCodeAt(n < 0 ? str.length + n : n);
    });

    /**
     * Returns a singleton array containing the value provided.
     *
     * Note this `of` is different from the ES6 `of`; See
     * https://developer.mozilla.org/en-US/docs/Web/JavaScript/Reference/Global_Objects/Array/of
     *
     * @func
     * @memberOf R
     * @category Function
     * @sig a -> [a]
     * @param {*} x any value
     * @return {Array} An array wrapping `x`.
     * @example
     *
     *      R.of(null); //=> [null]
     *      R.of([42]); //=> [[42]]
     */
    let of = _curry1(function of(x) {
        return [x];
    });

    /**
     * Returns a partial copy of an object omitting the keys specified.
     *
     * @func
     * @memberOf R
     * @category Object
     * @sig [String] -> {String: *} -> {String: *}
     * @param {Array} names an array of String property names to omit from the new object
     * @param {Object} obj The object to copy from
     * @return {Object} A new object with properties from `names` not on it.
     * @example
     *
     *      R.omit(['a', 'd'], {a: 1, b: 2, c: 3, d: 4}); //=> {b: 2, c: 3}
     */
    let omit = _curry2(function omit(names, obj) {
        let result = {};
        for (let prop in obj) {
            if (_indexOf(names, prop) < 0) {
                result[prop] = obj[prop];
            }
        }
        return result;
    });

    /**
     * Accepts a function `fn` and returns a function that guards invocation of `fn` such that
     * `fn` can only ever be called once, no matter how many times the returned function is
     * invoked.
     *
     * @func
     * @memberOf R
     * @category Function
     * @sig (a... -> b) -> (a... -> b)
     * @param {Function} fn The function to wrap in a call-only-once wrapper.
     * @return {Function} The wrapped function.
     * @example
     *
     *      let addOneOnce = R.once(function(x){ return x + 1; });
     *      addOneOnce(10); //=> 11
     *      addOneOnce(addOneOnce(50)); //=> 11
     */
    let once = _curry1(function once(fn) {
        let called = false, result;
        return function () {
            if (called) {
                return result;
            }
            called = true;
            result = fn.apply(this, arguments);
            return result;
        };
    });

    /**
     * Retrieve the value at a given path.
     *
     * @func
     * @memberOf R
     * @category Object
     * @sig [String] -> {*} -> *
     * @param {Array} path The path to use.
     * @return {*} The data at `path`.
     * @example
     *
     *      R.path(['a', 'b'], {a: {b: 2}}); //=> 2
     */
    let path = _curry2(_path);

    /**
     * Determines whether a nested path on an object has a specific value.
     * Most likely used to filter a list.
     *
     * Has `Object.is` semantics: `NaN` is considered equal to `NaN`; `0` and `-0`
     * are not considered equal.
     *
     * @func
     * @memberOf R
     * @category Relation
     * @sig [String] -> * -> {String: *} -> Boolean
     * @param {Array} path The path of the nested property to use
     * @param {*} val The value to compare the nested property with
     * @param {Object} obj The object to check the nested property in
     * @return {Boolean} `true` if the value equals the nested object property,
     *         `false` otherwise.
     * @example
     *
     *      let user1 = { address: { zipCode: 90210 } };
     *      let user2 = { address: { zipCode: 55555 } };
     *      let user3 = { name: 'Bob' };
     *      let users = [ user1, user2, user3 ];
     *      let isFamous = R.pathEq(['address', 'zipCode'], 90210);
     *      R.filter(isFamous, users); //=> [ user1 ]
     */
    let pathEq = _curry3(function pathEq(path, val, obj) {
        return _eq(_path(path, obj), val);
    });

    /**
     * Returns a partial copy of an object containing only the keys specified.  If the key does not exist, the
     * property is ignored.
     *
     * @func
     * @memberOf R
     * @category Object
     * @sig [String] -> {String: *} -> {String: *}
     * @param {Array} names an array of String property names to copy onto a new object
     * @param {Object} obj The object to copy from
     * @return {Object} A new object with only properties from `names` on it.
     * @example
     *
     *      R.pick(['a', 'd'], {a: 1, b: 2, c: 3, d: 4}); //=> {a: 1, d: 4}
     *      R.pick(['a', 'e', 'f'], {a: 1, b: 2, c: 3, d: 4}); //=> {a: 1}
     */
    let pick = _curry2(function pick(names, obj) {
        let result = {};
        for (let prop in obj) {
            if (_indexOf(names, prop) >= 0) {
                result[prop] = obj[prop];
            }
        }
        return result;
    });

    /**
     * Similar to `pick` except that this one includes a `key: undefined` pair for properties that don't exist.
     *
     * @func
     * @memberOf R
     * @category Object
     * @sig [k] -> {k: v} -> {k: v}
     * @param {Array} names an array of String property names to copy onto a new object
     * @param {Object} obj The object to copy from
     * @return {Object} A new object with only properties from `names` on it.
     * @see R.pick
     * @example
     *
     *      R.pickAll(['a', 'd'], {a: 1, b: 2, c: 3, d: 4}); //=> {a: 1, d: 4}
     *      R.pickAll(['a', 'e', 'f'], {a: 1, b: 2, c: 3, d: 4}); //=> {a: 1, e: undefined, f: undefined}
     */
    let pickAll = _curry2(function pickAll(names, obj) {
        let result = {};
        let idx = -1;
        let len = names.length;
        while (++idx < len) {
            let name = names[idx];
            result[name] = obj[name];
        }
        return result;
    });

    /**
     * Returns a partial copy of an object containing only the keys that
     * satisfy the supplied predicate.
     *
     * @func
     * @memberOf R
     * @category Object
     * @sig (v, k -> Boolean) -> {k: v} -> {k: v}
     * @param {Function} pred A predicate to determine whether or not a key
     *        should be included on the output object.
     * @param {Object} obj The object to copy from
     * @return {Object} A new object with only properties that satisfy `pred`
     *         on it.
     * @see R.pick
     * @example
     *
     *      let isUpperCase = function(val, key) { return key.toUpperCase() === key; }
     *      R.pickBy(isUpperCase, {a: 1, b: 2, A: 3, B: 4}); //=> {A: 3, B: 4}
     */
    let pickBy = _curry2(function pickBy(test, obj) {
        let result = {};
        for (let prop in obj) {
            if (test(obj[prop], prop, obj)) {
                result[prop] = obj[prop];
            }
        }
        return result;
    });

    /**
     * Returns a new list with the given element at the front, followed by the contents of the
     * list.
     *
     * @func
     * @memberOf R
     * @category List
     * @sig a -> [a] -> [a]
     * @param {*} el The item to add to the head of the output list.
     * @param {Array} list The array to add to the tail of the output list.
     * @return {Array} A new array.
     * @example
     *
     *      R.prepend('fee', ['fi', 'fo', 'fum']); //=> ['fee', 'fi', 'fo', 'fum']
     */
    let prepend = _curry2(_prepend);

    /**
     * Returns a function that when supplied an object returns the indicated property of that object, if it exists.
     *
     * @func
     * @memberOf R
     * @category Object
     * @sig s -> {s: a} -> a
     * @param {String} p The property name
     * @param {Object} obj The object to query
     * @return {*} The value at `obj.p`.
     * @example
     *
     *      R.prop('x', {x: 100}); //=> 100
     *      R.prop('x', {}); //=> undefined
     */
    let prop = _curry2(function prop(p, obj) {
        return obj[p];
    });

    /**
     * Determines whether the given property of an object has a specific value.
     * Most likely used to filter a list.
     *
     * Has `Object.is` semantics: `NaN` is considered equal to `NaN`; `0` and `-0`
     * are not considered equal.
     *
     * @func
     * @memberOf R
     * @category Relation
     * @sig k -> v -> {k: v} -> Boolean
     * @param {Number|String} name The property name (or index) to use.
     * @param {*} val The value to compare the property with.
     * @return {Boolean} `true` if the properties are equal, `false` otherwise.
     * @example
     *
     *      let abby = {name: 'Abby', age: 7, hair: 'blond'};
     *      let fred = {name: 'Fred', age: 12, hair: 'brown'};
     *      let rusty = {name: 'Rusty', age: 10, hair: 'brown'};
     *      let alois = {name: 'Alois', age: 15, disposition: 'surly'};
     *      let kids = [abby, fred, rusty, alois];
     *      let hasBrownHair = R.propEq('hair', 'brown');
     *      R.filter(hasBrownHair, kids); //=> [fred, rusty]
     */
    let propEq = _curry3(function propEq(name, val, obj) {
        return _eq(obj[name], val);
    });

    /**
     * If the given, non-null object has an own property with the specified name,
     * returns the value of that property.
     * Otherwise returns the provided default value.
     *
     * @func
     * @memberOf R
     * @category Object
     * @sig a -> String -> Object -> a
     * @param {*} val The default value.
     * @param {String} p The name of the property to return.
     * @param {Object} obj The object to query.
     * @return {*} The value of given property of the supplied object or the default value.
     * @example
     *
     *      let alice = {
     *        name: 'ALICE',
     *        age: 101
     *      };
     *      let favorite = R.prop('favoriteLibrary');
     *      let favoriteWithDefault = R.propOr('Ramda', 'favoriteLibrary');
     *
     *      favorite(alice);  //=> undefined
     *      favoriteWithDefault(alice);  //=> 'Ramda'
     */
    let propOr = _curry3(function propOr(val, p, obj) {
        return _has(p, obj) ? obj[p] : val;
    });

    /**
     * Acts as multiple `get`: array of keys in, array of values out. Preserves order.
     *
     * @func
     * @memberOf R
     * @category Object
     * @sig [k] -> {k: v} -> [v]
     * @param {Array} ps The property names to fetch
     * @param {Object} obj The object to query
     * @return {Array} The corresponding values or partially applied function.
     * @example
     *
     *      R.props(['x', 'y'], {x: 1, y: 2}); //=> [1, 2]
     *      R.props(['c', 'a', 'b'], {b: 2, a: 1}); //=> [undefined, 1, 2]
     *
     *      let fullName = R.compose(R.join(' '), R.props(['first', 'last']));
     *      fullName({last: 'Bullet-Tooth', age: 33, first: 'Tony'}); //=> 'Tony Bullet-Tooth'
     */
    let props = _curry2(function props(ps, obj) {
        let len = ps.length;
        let out = [];
        let idx = -1;
        while (++idx < len) {
            out[idx] = obj[ps[idx]];
        }
        return out;
    });

    /**
     * Returns a list of numbers from `from` (inclusive) to `to`
     * (exclusive).
     *
     * @func
     * @memberOf R
     * @category List
     * @sig Number -> Number -> [Number]
     * @param {Number} from The first number in the list.
     * @param {Number} to One more than the last number in the list.
     * @return {Array} The list of numbers in tthe set `[a, b)`.
     * @example
     *
     *      R.range(1, 5);    //=> [1, 2, 3, 4]
     *      R.range(50, 53);  //=> [50, 51, 52]
     */
    let range = _curry2(function range(from, to) {
        let result = [];
        let n = from;
        while (n < to) {
            result[result.length] = n;
            n += 1;
        }
        return result;
    });

    /**
     * Like `reduce`, but passes additional parameters to the predicate function.
     *
     * The iterator function receives four values: *(acc, value, index, list)*
     *
     * Note: `R.reduceIndexed` does not skip deleted or unassigned indices (sparse arrays),
     * unlike the native `Array.prototype.reduce` method. For more details on this behavior,
     * see:
     * https://developer.mozilla.org/en-US/docs/Web/JavaScript/Reference/Global_Objects/Array/reduce#Description
     *
     * @func
     * @memberOf R
     * @category List
     * @sig (a,b,i,[b] -> a) -> a -> [b] -> a
     * @param {Function} fn The iterator function. Receives four values: the accumulator, the
     *        current element from `list`, that element's index, and the entire `list` itself.
     * @param {*} acc The accumulator value.
     * @param {Array} list The list to iterate over.
     * @return {*} The final, accumulated value.
     * @example
     *
     *      let letters = ['a', 'b', 'c'];
     *      let objectify = function(accObject, elem, idx, list) {
     *        accObject[elem] = idx;
     *        return accObject;
     *      };
     *
     *      R.reduceIndexed(objectify, {}, letters); //=> { 'a': 0, 'b': 1, 'c': 2 }
     */
    let reduceIndexed = _curry3(function reduceIndexed(fn, acc, list) {
        let idx = -1, len = list.length;
        while (++idx < len) {
            acc = fn(acc, list[idx], idx, list);
        }
        return acc;
    });

    /**
     * Returns a single item by iterating through the list, successively calling the iterator
     * function and passing it an accumulator value and the current value from the array, and
     * then passing the result to the next call.
     *
     * Similar to `reduce`, except moves through the input list from the right to the left.
     *
     * The iterator function receives two values: *(acc, value)*
     *
     * Note: `R.reduceRight` does not skip deleted or unassigned indices (sparse arrays), unlike
     * the native `Array.prototype.reduce` method. For more details on this behavior, see:
     * https://developer.mozilla.org/en-US/docs/Web/JavaScript/Reference/Global_Objects/Array/reduceRight#Description
     *
     * @func
     * @memberOf R
     * @category List
     * @sig (a,b -> a) -> a -> [b] -> a
     * @param {Function} fn The iterator function. Receives two values, the accumulator and the
     *        current element from the array.
     * @param {*} acc The accumulator value.
     * @param {Array} list The list to iterate over.
     * @return {*} The final, accumulated value.
     * @example
     *
     *      let pairs = [ ['a', 1], ['b', 2], ['c', 3] ];
     *      let flattenPairs = function(acc, pair) {
     *        return acc.concat(pair);
     *      };
     *
     *      R.reduceRight(flattenPairs, [], pairs); //=> [ 'c', 3, 'b', 2, 'a', 1 ]
     */
    let reduceRight = _curry3(function reduceRight(fn, acc, list) {
        let idx = list.length;
        while (--idx >= 0) {
            acc = fn(acc, list[idx]);
        }
        return acc;
    });

    /**
     * Like `reduceRight`, but passes additional parameters to the predicate function. Moves through
     * the input list from the right to the left.
     *
     * The iterator function receives four values: *(acc, value, index, list)*.
     *
     * Note: `R.reduceRightIndexed` does not skip deleted or unassigned indices (sparse arrays),
     * unlike the native `Array.prototype.reduce` method. For more details on this behavior,
     * see:
     * https://developer.mozilla.org/en-US/docs/Web/JavaScript/Reference/Global_Objects/Array/reduceRight#Description
     *
     * @func
     * @memberOf R
     * @category List
     * @sig (a,b,i,[b] -> a -> [b] -> a
     * @param {Function} fn The iterator function. Receives four values: the accumulator, the
     *        current element from `list`, that element's index, and the entire `list` itself.
     * @param {*} acc The accumulator value.
     * @param {Array} list The list to iterate over.
     * @return {*} The final, accumulated value.
     * @example
     *
     *      let letters = ['a', 'b', 'c'];
     *      let objectify = function(accObject, elem, idx, list) {
     *        accObject[elem] = idx;
     *        return accObject;
     *      };
     *
     *      R.reduceRightIndexed(objectify, {}, letters); //=> { 'c': 2, 'b': 1, 'a': 0 }
     */
    let reduceRightIndexed = _curry3(function reduceRightIndexed(fn, acc, list) {
        let idx = list.length;
        while (--idx >= 0) {
            acc = fn(acc, list[idx], idx, list);
        }
        return acc;
    });

    /**
     * Like `reject`, but passes additional parameters to the predicate function. The predicate
     * function is passed three arguments: *(value, index, list)*.
     *
     * @func
     * @memberOf R
     * @category List
     * @sig (a, i, [a] -> Boolean) -> [a] -> [a]
     * @param {Function} fn The function called per iteration.
     * @param {Array} list The collection to iterate over.
     * @return {Array} The new filtered array.
     * @example
     *
     *      let lastTwo = function(val, idx, list) {
     *        return list.length - idx <= 2;
     *      };
     *
     *      R.rejectIndexed(lastTwo, [8, 6, 7, 5, 3, 0, 9]); //=> [8, 6, 7, 5, 3]
     */
    let rejectIndexed = _curry2(function rejectIndexed(fn, list) {
        return _filterIndexed(_complement(fn), list);
    });

    /**
     * Removes the sub-list of `list` starting at index `start` and containing
     * `count` elements.  _Note that this is not destructive_: it returns a
     * copy of the list with the changes.
     * <small>No lists have been harmed in the application of this function.</small>
     *
     * @func
     * @memberOf R
     * @category List
     * @sig Number -> Number -> [a] -> [a]
     * @param {Number} start The position to start removing elements
     * @param {Number} count The number of elements to remove
     * @param {Array} list The list to remove from
     * @return {Array} A new Array with `count` elements from `start` removed.
     * @example
     *
     *      R.remove(2, 3, [1,2,3,4,5,6,7,8]); //=> [1,2,6,7,8]
     */
    let remove = _curry3(function remove(start, count, list) {
        return _concat(_slice(list, 0, Math.min(start, list.length)), _slice(list, Math.min(list.length, start + count)));
    });

    /**
     * Replace a substring or regex match in a string with a replacement.
     *
     * @func
     * @memberOf R
     * @category String
     * @sig RegExp|String -> String -> String -> String
     * @param {RegExp|String} pattern A regular expression or a substring to match.
     * @param {String} replacement The string to replace the matches with.
     * @param {String} str The String to do the search and replacement in.
     * @return {String} The result.
     * @example
     *
     *      R.replace('foo', 'bar', 'foo foo foo'); //=> 'bar foo foo'
     *      R.replace(/foo/, 'bar', 'foo foo foo'); //=> 'bar foo foo'
     *
     *      // Use the "g" (global) flag to replace all occurrences:
     *      R.replace(/foo/g, 'bar', 'foo foo foo'); //=> 'bar bar bar'
     */
    let replace = _curry3(function replace(regex, replacement, str) {
        return str.replace(regex, replacement);
    });

    /**
     * Returns a new list with the same elements as the original list, just
     * in the reverse order.
     *
     * @func
     * @memberOf R
     * @category List
     * @sig [a] -> [a]
     * @param {Array} list The list to reverse.
     * @return {Array} A copy of the list in reverse order.
     * @example
     *
     *      R.reverse([1, 2, 3]);  //=> [3, 2, 1]
     *      R.reverse([1, 2]);     //=> [2, 1]
     *      R.reverse([1]);        //=> [1]
     *      R.reverse([]);         //=> []
     */
    let reverse = _curry1(function reverse(list) {
        return _slice(list).reverse();
    });

    /**
     * Scan is similar to reduce, but returns a list of successively reduced values from the left
     *
     * @func
     * @memberOf R
     * @category List
     * @sig (a,b -> a) -> a -> [b] -> [a]
     * @param {Function} fn The iterator function. Receives two values, the accumulator and the
     *        current element from the array
     * @param {*} acc The accumulator value.
     * @param {Array} list The list to iterate over.
     * @return {Array} A list of all intermediately reduced values.
     * @example
     *
     *      let numbers = [1, 2, 3, 4];
     *      let factorials = R.scan(R.multiply, 1, numbers); //=> [1, 1, 2, 6, 24]
     */
    let scan = _curry3(function scan(fn, acc, list) {
        let idx = 0, len = list.length + 1, result = [acc];
        while (++idx < len) {
            acc = fn(acc, list[idx - 1]);
            result[idx] = acc;
        }
        return result;
    });

    /**
     * Returns a copy of the list, sorted according to the comparator function, which should accept two values at a
     * time and return a negative number if the first value is smaller, a positive number if it's larger, and zero
     * if they are equal.  Please note that this is a **copy** of the list.  It does not modify the original.
     *
     * @func
     * @memberOf R
     * @category List
     * @sig (a,a -> Number) -> [a] -> [a]
     * @param {Function} comparator A sorting function :: a -> b -> Int
     * @param {Array} list The list to sort
     * @return {Array} a new array with its elements sorted by the comparator function.
     * @example
     *
     *      let diff = function(a, b) { return a - b; };
     *      R.sort(diff, [4,2,7,5]); //=> [2, 4, 5, 7]
     */
    let sort = _curry2(function sort(comparator, list) {
        return _slice(list).sort(comparator);
    });

    /**
     * Sorts the list according to a key generated by the supplied function.
     *
     * @func
     * @memberOf R
     * @category Relation
     * @sig (a -> String) -> [a] -> [a]
     * @param {Function} fn The function mapping `list` items to keys.
     * @param {Array} list The list to sort.
     * @return {Array} A new list sorted by the keys generated by `fn`.
     * @example
     *
     *      let sortByFirstItem = R.sortBy(prop(0));
     *      let sortByNameCaseInsensitive = R.sortBy(compose(R.toLower, prop('name')));
     *      let pairs = [[-1, 1], [-2, 2], [-3, 3]];
     *      sortByFirstItem(pairs); //=> [[-3, 3], [-2, 2], [-1, 1]]
     *      let alice = {
     *        name: 'ALICE',
     *        age: 101
     *      };
     *      let bob = {
     *        name: 'Bob',
     *        age: -10
     *      };
     *      let clara = {
     *        name: 'clara',
     *        age: 314.159
     *      };
     *      let people = [clara, bob, alice];
     *      sortByNameCaseInsensitive(people); //=> [alice, bob, clara]
     */
    let sortBy = _curry2(function sortBy(fn, list) {
        return _slice(list).sort(function (a, b) {
            let aa = fn(a);
            let bb = fn(b);
            
            let result;
            if (aa < bb) {
                result = -1;
            } else if (aa > bb) {
                result = 1;
            } else {
                result = 0;
            }
    
            return result;
        });
    });
    /**
     * Finds the first index of a substring in a string, returning -1 if it's not present
     *
     * @func
     * @memberOf R
     * @category String
     * @sig String -> String -> Number
     * @param {String} c A string to find.
     * @param {String} str The string to search in
     * @return {Number} The first index of `c` or -1 if not found.
     * @example
     *
     *      R.strIndexOf('c', 'abcdefg'); //=> 2
     */
    let strIndexOf = _curry2(function strIndexOf(c, str) {
        return str.indexOf(c);
    });

    /**
     *
     * Finds the last index of a substring in a string, returning -1 if it's not present
     *
     * @func
     * @memberOf R
     * @category String
     * @sig String -> String -> Number
     * @param {String} c A string to find.
     * @param {String} str The string to search in
     * @return {Number} The last index of `c` or -1 if not found.
     * @example
     *
     *      R.strLastIndexOf('a', 'banana split'); //=> 5
     */
    let strLastIndexOf = _curry2(function (c, str) {
        return str.lastIndexOf(c);
    });

    /**
     * Subtracts two numbers. Equivalent to `a - b` but curried.
     *
     * @func
     * @memberOf R
     * @category Math
     * @sig Number -> Number -> Number
     * @param {Number} a The first value.
     * @param {Number} b The second value.
     * @return {Number} The result of `a - b`.
     * @example
     *
     *      R.subtract(10, 8); //=> 2
     *
     *      let minus5 = R.subtract(R.__, 5);
     *      minus5(17); //=> 12
     *
     *      let complementaryAngle = R.subtract(90);
     *      complementaryAngle(30); //=> 60
     *      complementaryAngle(72); //=> 18
     */
    let subtract = _curry2(function subtract(a, b) {
        return a - b;
    });

    /**
     * Runs the given function with the supplied object, then returns the object.
     *
     * @func
     * @memberOf R
     * @category Function
     * @sig (a -> *) -> a -> a
     * @param {Function} fn The function to call with `x`. The return value of `fn` will be thrown away.
     * @param {*} x
     * @return {*} `x`.
     * @example
     *
     *      let sayX = function(x) { console.log('x is ' + x); };
     *      R.tap(sayX, 100); //=> 100
     *      //-> 'x is 100'
     */
    let tap = _curry2(function tap(fn, x) {
        fn(x);
        return x;
    });

    /**
     * Determines whether a given string matches a given regular expression.
     *
     * @func
     * @memberOf R
     * @category String
     * @sig RegExp -> String -> Boolean
     * @param {RegExp} pattern
     * @param {String} str
     * @return {Boolean}
     * @example
     *
     *      R.test(/^x/, 'xyz'); //=> true
     *      R.test(/^y/, 'xyz'); //=> false
     */
    let test = _curry2(function test(pattern, str) {
        return _cloneRegExp(pattern).test(str);
    });

    /**
     * Calls an input function `n` times, returning an array containing the results of those
     * function calls.
     *
     * `fn` is passed one argument: The current value of `n`, which begins at `0` and is
     * gradually incremented to `n - 1`.
     *
     * @func
     * @memberOf R
     * @category List
     * @sig (i -> a) -> i -> [a]
     * @param {Function} fn The function to invoke. Passed one argument, the current value of `n`.
     * @param {Number} n A value between `0` and `n - 1`. Increments after each function call.
     * @return {Array} An array containing the return values of all calls to `fn`.
     * @example
     *
     *      R.times(R.identity, 5); //=> [0, 1, 2, 3, 4]
     */
    let times = _curry2(function times(fn, n) {
        let len = Number(n);
        let list = new Array(len);
        let idx = 0;
        while (idx < len) {
            list[idx] = fn(idx);
            idx += 1;
        }
        return list;
    });

    /**
     * Converts an object into an array of key, value arrays.
     * Only the object's own properties are used.
     * Note that the order of the output array is not guaranteed to be
     * consistent across different JS platforms.
     *
     * @func
     * @memberOf R
     * @category Object
     * @sig {String: *} -> [[String,*]]
     * @param {Object} obj The object to extract from
     * @return {Array} An array of key, value arrays from the object's own properties.
     * @example
     *
     *      R.toPairs({a: 1, b: 2, c: 3}); //=> [['a', 1], ['b', 2], ['c', 3]]
     */
    let toPairs = _curry1(function toPairs(obj) {
        let pairs = [];
        for (let prop in obj) {
            if (_has(prop, obj)) {
                pairs[pairs.length] = [
                    prop,
                    obj[prop]
                ];
            }
        }
        return pairs;
    });

    /**
     * Converts an object into an array of key, value arrays.
     * The object's own properties and prototype properties are used.
     * Note that the order of the output array is not guaranteed to be
     * consistent across different JS platforms.
     *
     * @func
     * @memberOf R
     * @category Object
     * @sig {String: *} -> [[String,*]]
     * @param {Object} obj The object to extract from
     * @return {Array} An array of key, value arrays from the object's own
     *         and prototype properties.
     * @example
     *
     *      let F = function() { this.x = 'X'; };
     *      F.prototype.y = 'Y';
     *      let f = new F();
     *      R.toPairsIn(f); //=> [['x','X'], ['y','Y']]
     */
    let toPairsIn = _curry1(function toPairsIn(obj) {
        let pairs = [];
        for (let prop in obj) {
            pairs[pairs.length] = [
                prop,
                obj[prop]
            ];
        }
        return pairs;
    });

    /**
     * Removes (strips) whitespace from both ends of the string.
     *
     * @func
     * @memberOf R
     * @category String
     * @sig String -> String
     * @param {String} str The string to trim.
     * @return {String} Trimmed version of `str`.
     * @example
     *
     *      R.trim('   xyz  '); //=> 'xyz'
     *      R.map(R.trim, R.split(',', 'x, y, z')); //=> ['x', 'y', 'z']
     */
    let trim = function () {
        let ws = '\t\n\x0B\f\r \xA0\u1680\u180E\u2000\u2001\u2002\u2003' + '\u2004\u2005\u2006\u2007\u2008\u2009\u200A\u202F\u205F\u3000\u2028' + '\u2029\uFEFF';
        let zeroWidth = '\u200B';
        let hasProtoTrim = typeof String.prototype.trim === 'function';
        if (!hasProtoTrim || (ws.trim() || !zeroWidth.trim())) {
            return _curry1(function trim(str) {
                let beginRx = new RegExp('^[' + ws + '][' + ws + ']*');
                let endRx = new RegExp('[' + ws + '][' + ws + ']*$');
                return str.replace(beginRx, '').replace(endRx, '');
            });
        } else {
            return _curry1(function trim(str) {
                return str.trim();
            });
        }
    }();

    /**
     * Gives a single-word string description of the (native) type of a value, returning such
     * answers as 'Object', 'Number', 'Array', or 'Null'.  Does not attempt to distinguish user
     * Object types any further, reporting them all as 'Object'.
     *
     * @func
     * @memberOf R
     * @category Type
     * @sig (* -> {*}) -> String
     * @param {*} val The value to test
     * @return {String}
     * @example
     *
     *      R.type({}); //=> "Object"
     *      R.type(1); //=> "Number"
     *      R.type(false); //=> "Boolean"
     *      R.type('s'); //=> "String"
     *      R.type(null); //=> "Null"
     *      R.type([]); //=> "Array"
     *      R.type(/[A-z]/); //=> "RegExp"
     */
    let type = _curry1(function type(val) {
        let result;
        if (val === null) {
            result = 'Null';
        } else if (val === undefined) {
            result = 'Undefined';
        } else {
            result = Object.prototype.toString.call(val).slice(8, -1);
        }
        return result;
    });    

    /**
     * Takes a function `fn`, which takes a single array argument, and returns
     * a function which:
     *
     *   - takes any number of positional arguments;
     *   - passes these arguments to `fn` as an array; and
     *   - returns the result.
     *
     * In other words, R.unapply derives a letiadic function from a function
     * which takes an array. R.unapply is the inverse of R.apply.
     *
     * @func
     * @memberOf R
     * @category Function
     * @sig ([*...] -> a) -> (*... -> a)
     * @param {Function} fn
     * @return {Function}
     * @see R.apply
     * @example
     *
     *      R.unapply(JSON.stringify)(1, 2, 3); //=> '[1,2,3]'
     */
    let unapply = _curry1(function unapply(fn) {
        return function () {
            return fn(_slice(arguments));
        };
    });

    /**
     * Wraps a function of any arity (including nullary) in a function that accepts exactly 1
     * parameter. Any extraneous parameters will not be passed to the supplied function.
     *
     * @func
     * @memberOf R
     * @category Function
     * @sig (* -> b) -> (a -> b)
     * @param {Function} fn The function to wrap.
     * @return {Function} A new function wrapping `fn`. The new function is guaranteed to be of
     *         arity 1.
     * @example
     *
     *      let takesTwoArgs = function(a, b) {
     *        return [a, b];
     *      };
     *      takesTwoArgs.length; //=> 2
     *      takesTwoArgs(1, 2); //=> [1, 2]
     *
     *      let takesOneArg = R.unary(takesTwoArgs);
     *      takesOneArg.length; //=> 1
     *      // Only 1 argument is passed to the wrapped function
     *      takesOneArg(1, 2); //=> [1, undefined]
     */
    let unary = _curry1(function unary(fn) {
        return nAry(1, fn);
    });

    /**
     * Returns a function of arity `n` from a (manually) curried function.
     *
     * @func
     * @memberOf R
     * @category Function
     * @sig Number -> (a -> b) -> (a -> c)
     * @param {Number} length The arity for the returned function.
     * @param {Function} fn The function to uncurry.
     * @return {Function} A new function.
     * @see R.curry
     * @example
     *
     *      let addFour = function(a) {
     *        return function(b) {
     *          return function(c) {
     *            return function(d) {
     *              return a + b + c + d;
     *            };
     *          };
     *        };
     *      };
     *
     *      let uncurriedAddFour = R.uncurryN(4, addFour);
     *      curriedAddFour(1, 2, 3, 4); //=> 10
     */
    let uncurryN = _curry2(function uncurryN(depth, fn) {
        return curryN(depth, function () {
            let currentDepth = 1;
            let value = fn;
            let idx = 0;
            let endIdx;
            while (currentDepth <= depth && typeof value === 'function') {
                endIdx = currentDepth === depth ? arguments.length : idx + value.length;
                value = value.apply(this, _slice(arguments, idx, endIdx));
                currentDepth += 1;
                idx = endIdx;
            }
            return value;
        });
    });

    /**
     * Builds a list from a seed value. Accepts an iterator function, which returns either false
     * to stop iteration or an array of length 2 containing the value to add to the resulting
     * list and the seed to be used in the next call to the iterator function.
     *
     * The iterator function receives one argument: *(seed)*.
     *
     * @func
     * @memberOf R
     * @category List
     * @sig (a -> [b]) -> * -> [b]
     * @param {Function} fn The iterator function. receives one argument, `seed`, and returns
     *        either false to quit iteration or an array of length two to proceed. The element
     *        at index 0 of this array will be added to the resulting array, and the element
     *        at index 1 will be passed to the next call to `fn`.
     * @param {*} seed The seed value.
     * @return {Array} The final list.
     * @example
     *
     *      let f = function(n) { return n > 50 ? false : [-n, n + 10] };
     *      R.unfold(f, 10); //=> [-10, -20, -30, -40, -50]
     */
    let unfold = _curry2(function unfold(fn, seed) {
        let pair = fn(seed);
        let result = [];
        while (pair && pair.length) {
            result[result.length] = pair[0];
            pair = fn(pair[1]);
        }
        return result;
    });

    /**
     * Returns a new list containing only one copy of each element in the original list, based
     * upon the value returned by applying the supplied predicate to two list elements. Prefers
     * the first item if two items compare equal based on the predicate.
     *
     * @func
     * @memberOf R
     * @category List
     * @sig (a, a -> Boolean) -> [a] -> [a]
     * @param {Function} pred A predicate used to test whether two items are equal.
     * @param {Array} list The array to consider.
     * @return {Array} The list of unique items.
     * @example
     *
     *      let strEq = function(a, b) { return String(a) === String(b); };
     *      R.uniqWith(strEq)([1, '1', 2, 1]); //=> [1, 2]
     *      R.uniqWith(strEq)([{}, {}]);       //=> [{}]
     *      R.uniqWith(strEq)([1, '1', 1]);    //=> [1]
     *      R.uniqWith(strEq)(['1', 1, 1]);    //=> ['1']
     */
    let uniqWith = _curry2(function uniqWith(pred, list) {
        let idx = -1, len = list.length;
        let result = [], item;
        while (++idx < len) {
            item = list[idx];
            if (!_containsWith(pred, item, result)) {
                result[result.length] = item;
            }
        }
        return result;
    });

    /**
     * Returns a new copy of the array with the element at the
     * provided index replaced with the given value.
     *
     * @func
     * @memberOf R
     * @category List
     * @sig Number -> a -> [a] -> [a]
     * @param {Number} idx The index to update.
     * @param {*} x The value to exist at the given index of the returned array.
     * @param {Array|Arguments} list The source array-like object to be updated.
     * @return {Array} A copy of `list` with the value at index `idx` replaced with `x`.
     * @example
     *
     *      R.update(1, 11, [0, 1, 2]);     //=> [0, 11, 2]
     *      R.update(1)(11)([0, 1, 2]);     //=> [0, 11, 2]
     */
    let update = _curry3(function (idx, x, list) {
        return adjust(always(x), idx, list);
    });

    /**
     * Returns a list of all the properties, including prototype properties,
     * of the supplied object.
     * Note that the order of the output array is not guaranteed to be
     * consistent across different JS platforms.
     *
     * @func
     * @memberOf R
     * @category Object
     * @sig {k: v} -> [v]
     * @param {Object} obj The object to extract values from
     * @return {Array} An array of the values of the object's own and prototype properties.
     * @example
     *
     *      let F = function() { this.x = 'X'; };
     *      F.prototype.y = 'Y';
     *      let f = new F();
     *      R.valuesIn(f); //=> ['X', 'Y']
     */
    let valuesIn = _curry1(function valuesIn(obj) {
        let prop, vs = [];
        for (prop in obj) {
            vs[vs.length] = obj[prop];
        }
        return vs;
    });

    /**
     * Takes a spec object and a test object; returns true if the test satisfies
     * the spec. Each of the spec's own properties must be a predicate function.
     * Each predicate is applied to the value of the corresponding property of
     * the test object. `where` returns true if all the predicates return true,
     * false otherwise.
     *
     * `where` is well suited to declaratively expressing constraints for other
     * functions such as `filter` and `find`.
     *
     * @func
     * @memberOf R
     * @category Object
     * @sig {String: (* -> Boolean)} -> {String: *} -> Boolean
     * @param {Object} spec
     * @param {Object} testObj
     * @return {Boolean}
     * @example
     *
     *      // pred :: Object -> Boolean
     *      let pred = R.where({
     *        a: R.eq('foo'),
     *        b: R.complement(R.eq('bar')),
     *        x: R.gt(_, 10),
     *        y: R.lt(_, 20)
     *      });
     *
     *      pred({a: 'foo', b: 'xxx', x: 11, y: 19}); //=> true
     *      pred({a: 'xxx', b: 'xxx', x: 11, y: 19}); //=> false
     *      pred({a: 'foo', b: 'bar', x: 11, y: 19}); //=> false
     *      pred({a: 'foo', b: 'xxx', x: 10, y: 19}); //=> false
     *      pred({a: 'foo', b: 'xxx', x: 11, y: 20}); //=> false
     */
    let where = _curry2(function where(spec, testObj) {
        for (let prop in spec) {
            if (_has(prop, spec) && !spec[prop](testObj[prop])) {
                return false;
            }
        }
        return true;
    });

    /**
     * Wrap a function inside another to allow you to make adjustments to the parameters, or do
     * other processing either before the internal function is called or with its results.
     *
     * @func
     * @memberOf R
     * @category Function
     * @sig (a... -> b) -> ((a... -> b) -> a... -> c) -> (a... -> c)
     * @param {Function} fn The function to wrap.
     * @param {Function} wrapper The wrapper function.
     * @return {Function} The wrapped function.
     * @example
     *
     *      let greet = function(name) {return 'Hello ' + name;};
     *
     *      let shoutedGreet = R.wrap(greet, function(gr, name) {
     *        return gr(name).toUpperCase();
     *      });
     *      shoutedGreet("Kathy"); //=> "HELLO KATHY"
     *
     *      let shortenedGreet = R.wrap(greet, function(gr, name) {
     *        return gr(name.substring(0, 3));
     *      });
     *      shortenedGreet("Robert"); //=> "Hello Rob"
     */
    let wrap = _curry2(function wrap(fn, wrapper) {
        return curryN(fn.length, function () {
            return wrapper.apply(this, _concat([fn], arguments));
        });
    });

    /**
     * Creates a new list out of the two supplied by creating each possible
     * pair from the lists.
     *
     * @func
     * @memberOf R
     * @category List
     * @sig [a] -> [b] -> [[a,b]]
     * @param {Array} as The first list.
     * @param {Array} bs The second list.
     * @return {Array} The list made by combining each possible pair from
     *         `as` and `bs` into pairs (`[a, b]`).
     * @example
     *
     *      R.xprod([1, 2], ['a', 'b']); //=> [[1, 'a'], [1, 'b'], [2, 'a'], [2, 'b']]
     */
    // = xprodWith(prepend); (takes about 3 times as long...)
    let xprod = _curry2(function xprod(a, b) {
        // = xprodWith(prepend); (takes about 3 times as long...)
        let idx = -1;
        let ilen = a.length;
        let j;
        let jlen = b.length;
        let result = [];
        while (++idx < ilen) {
            j = -1;
            while (++j < jlen) {
                result[result.length] = [
                    a[idx],
                    b[j]
                ];
            }
        }
        return result;
    });

    /**
     * Creates a new list out of the two supplied by pairing up
     * equally-positioned items from both lists.  The returned list is
     * truncated to the length of the shorter of the two input lists.
     * Note: `zip` is equivalent to `zipWith(function(a, b) { return [a, b] })`.
     *
     * @func
     * @memberOf R
     * @category List
     * @sig [a] -> [b] -> [[a,b]]
     * @param {Array} list1 The first array to consider.
     * @param {Array} list2 The second array to consider.
     * @return {Array} The list made by pairing up same-indexed elements of `list1` and `list2`.
     * @example
     *
     *      R.zip([1, 2, 3], ['a', 'b', 'c']); //=> [[1, 'a'], [2, 'b'], [3, 'c']]
     */
    let zip = _curry2(function zip(a, b) {
        let rv = [];
        let idx = -1;
        let len = Math.min(a.length, b.length);
        while (++idx < len) {
            rv[idx] = [
                a[idx],
                b[idx]
            ];
        }
        return rv;
    });

    /**
     * Creates a new object out of a list of keys and a list of values.
     *
     * @func
     * @memberOf R
     * @category List
     * @sig [String] -> [*] -> {String: *}
     * @param {Array} keys The array that will be properties on the output object.
     * @param {Array} values The list of values on the output object.
     * @return {Object} The object made by pairing up same-indexed elements of `keys` and `values`.
     * @example
     *
     *      R.zipObj(['a', 'b', 'c'], [1, 2, 3]); //=> {a: 1, b: 2, c: 3}
     */
    let zipObj = _curry2(function zipObj(keys, values) {
        let idx = -1, len = keys.length, out = {};
        while (++idx < len) {
            out[keys[idx]] = values[idx];
        }
        return out;
    });

    /**
     * Creates a new list out of the two supplied by applying the function to
     * each equally-positioned pair in the lists. The returned list is
     * truncated to the length of the shorter of the two input lists.
     *
     * @function
     * @memberOf R
     * @category List
     * @sig (a,b -> c) -> [a] -> [b] -> [c]
     * @param {Function} fn The function used to combine the two elements into one value.
     * @param {Array} list1 The first array to consider.
     * @param {Array} list2 The second array to consider.
     * @return {Array} The list made by combining same-indexed elements of `list1` and `list2`
     *         using `fn`.
     * @example
     *
     *      let f = function(x, y) {
     *        // ...
     *      };
     *      R.zipWith(f, [1, 2, 3], ['a', 'b', 'c']);
     *      //=> [f(1, 'a'), f(2, 'b'), f(3, 'c')]
     */
    let zipWith = _curry3(function zipWith(fn, a, b) {
        let rv = [], idx = -1, len = Math.min(a.length, b.length);
        while (++idx < len) {
            rv[idx] = fn(a[idx], b[idx]);
        }
        return rv;
    });

    /**
     * A function that always returns `false`. Any passed in parameters are ignored.
     *
     * @func
     * @memberOf R
     * @category Function
     * @sig * -> false
     * @see R.always
     * @return {Boolean} false
     * @example
     *
     *      R.F(); //=> false
     */
    let F = always(false);

    /**
     * A function that always returns `true`. Any passed in parameters are ignored.
     *
     * @func
     * @memberOf R
     * @category Function
     * @sig * -> true
     * @see R.always
     * @return {Boolean} `true`.
     * @example
     *
     *      R.T(); //=> true
     */
    let T = always(true);

    let _append = function _append(el, list) {
        return _concat(list, [el]);
    };

    let _assocPath = function _assocPath(path, val, obj) {
        switch (path.length) {
        case 0:
            return obj;
        case 1:
            return _assoc(path[0], val, obj);
        default:
            return _assoc(path[0], _assocPath(_slice(path, 1), val, Object(obj[path[0]])), obj);
        }
    };

    /**
     * Copies an object.
     *
     * @private
     * @param {*} value The value to be copied
     * @param {Array} refFrom Array containing the source references
     * @param {Array} refTo Array containing the copied source references
     * @return {*} The copied value.
     */
    let _baseCopy = function _baseCopy(value, refFrom, refTo) {
        let copy = function copy(copiedValue) {
            let len = refFrom.length;
            let idx = -1;
            while (++idx < len) {
                if (value === refFrom[idx]) {
                    return refTo[idx];
                }
            }
            refFrom[idx + 1] = value;
            refTo[idx + 1] = copiedValue;
            for (let key in value) {
                copiedValue[key] = _baseCopy(value[key], refFrom, refTo);
            }
            return copiedValue;
        };
        switch (type(value)) {
        case 'Object':
            return copy({});
        case 'Array':
            return copy([]);
        case 'Date':
            return new Date(value);
        case 'RegExp':
            return _cloneRegExp(value);
        default:
            return value;
        }
    };

    /**
     * Similar to hasMethod, this checks whether a function has a [methodname]
     * function. If it isn't an array it will execute that function otherwise it will
     * default to the ramda implementation.
     *
     * @private
     * @param {Function} fn ramda implemtation
     * @param {String} methodname property to check for a custom implementation
     * @return {Object} Whatever the return value of the method is.
     */
    let _checkForMethod = function _checkForMethod(methodname, fn) {
        return function () {
            let length = arguments.length;
            if (length === 0) {
                return fn();
            }
            let obj = arguments[length - 1];
            return _isArray(obj) || typeof obj[methodname] !== 'function' ? fn.apply(this, arguments) : obj[methodname].apply(obj, _slice(arguments, 0, length - 1));
        };
    };

    let _composeL = function _composeL(innerLens, outerLens) {
        return lens(_compose(innerLens, outerLens), function (x, source) {
            let newInnerValue = innerLens.set(x, outerLens(source));
            return outerLens.set(newInnerValue, source);
        });
    };

    /**
     * A right-associative two-argument composition function like `_compose`
     * but with automatic handling of promises (or, more precisely,
     * "thenables"). This function is used to construct a more general
     * `composeP` function, which accepts any number of arguments.
     *
     * @private
     * @category Function
     * @param {Function} f A function.
     * @param {Function} g A function.
     * @return {Function} A new function that is the equivalent of `f(g(x))`.
     * @example
     *
     *      let Q = require('q');
     *      let double = function(x) { return x * 2; };
     *      let squareAsync = function(x) { return Q.when(x * x); };
     *      let squareAsyncThenDouble = _composeP(double, squareAsync);
     *
     *      squareAsyncThenDouble(5)
     *        .then(function(result) {
     *          // the result is now 50.
     *        });
     */
    let _composeP = function _composeP(f, g) {
        return function () {
            let context = this;
            let value = g.apply(this, arguments);
            if (_isThenable(value)) {
                return value.then(function (result) {
                    return f.call(context, result);
                });
            } else {
                return f.call(this, value);
            }
        };
    };

    let _contains = function _contains(a, list) {
        return _indexOf(list, a) >= 0;
    };

    /*
     * Returns a function that makes a multi-argument version of compose from
     * either _compose or _composeP.
     */
    let _createComposer = function _createComposer(composeFunction) {
        return function () {
            let idx = arguments.length - 1;
            let fn = arguments[idx];
            let length = fn.length;
            while (--idx >= 0) {
                fn = composeFunction(arguments[idx], fn);
            }
            return arity(length, fn);
        };
    };

    /**
     * Create a function which takes a list
     * and determines the winning value by a comparator. Used internally
     * by `R.max` and `R.min`
     *
     * @private
     * @param {Function} compatator a function to compare two items
     * @param {*} intialVal, default value if nothing else wins
     * @category Math
     * @return {Function}
     */
    let _createMaxMin = function _createMaxMin(comparator, initialVal) {
        return _curry1(function (list) {
            let idx = -1, winner = initialVal, computed;
            while (++idx < list.length) {
                computed = +list[idx];
                if (comparator(computed, winner)) {
                    winner = computed;
                }
            }
            return winner;
        });
    };

    let _createPartialApplicator = function _createPartialApplicator(concat) {
        return function (fn) {
            let args = _slice(arguments, 1);
            return arity(Math.max(0, fn.length - args.length), function () {
                return fn.apply(this, concat(args, arguments));
            });
        };
    };

    /**
     * Returns a function that dispatches with different strategies based on the
     * object in list position (last argument). If it is an array, executes [fn].
     * Otherwise, if it has a  function with [methodname], it will execute that
     * function (functor case). Otherwise, if it is a transformer, uses transducer
     * [xf] to return a new transformer (transducer case). Otherwise, it will
     * default to executing [fn].
     *
     * @private
     * @param {String} methodname property to check for a custom implementation
     * @param {Function} xf transducer to initialize if object is transformer
     * @param {Function} fn default ramda implementation
     * @return {Function} A function that dispatches on object in list position
     */
    let _dispatchable = function _dispatchable(methodname, xf, fn) {
        return function () {
            let length = arguments.length;
            if (length === 0) {
                return fn();
            }
            let obj = arguments[length - 1];
            if (!_isArray(obj)) {
                let args = _slice(arguments, 0, length - 1);
                if (typeof obj[methodname] === 'function') {
                    return obj[methodname].apply(obj, args);
                }
                if (_isTransformer(obj)) {
                    let transducer = xf.apply(null, args);
                    return transducer(obj);
                }
            }
            return fn.apply(this, arguments);
        };
    };

    let _dissocPath = function _dissocPath(path, obj) {
        switch (path.length) {
        case 0:
            return obj;
        case 1:
            return _dissoc(path[0], obj);
        default:
            let head = path[0];
            let tail = _slice(path, 1);
            return obj[head] == null ? obj : _assoc(head, _dissocPath(tail, obj[head]), obj);
        }
    };

    /**
     * Private function that determines whether or not a provided object has a given method.
     * Does not ignore methods stored on the object's prototype chain. Used for dynamically
     * dispatching Ramda methods to non-Array objects.
     *
     * @private
     * @param {String} methodName The name of the method to check for.
     * @param {Object} obj The object to test.
     * @return {Boolean} `true` has a given method, `false` otherwise.
     * @example
     *
     *      let person = { name: 'John' };
     *      person.shout = function() { alert(this.name); };
     *
     *      _hasMethod('shout', person); //=> true
     *      _hasMethod('foo', person); //=> false
     */
    let _hasMethod = function _hasMethod(methodName, obj) {
        return obj != null && !_isArray(obj) && typeof obj[methodName] === 'function';
    };

    /**
     * `_makeFlat` is a helper function that returns a one-level or fully recursive function
     * based on the flag passed in.
     *
     * @private
     */
    let _makeFlat = function _makeFlat(recursive) {
        return function flatt(list) {
            let value, result = [], idx = -1, j, ilen = list.length, jlen;
            while (++idx < ilen) {
                if (isArrayLike(list[idx])) {
                    value = recursive ? flatt(list[idx]) : list[idx];
                    j = -1;
                    jlen = value.length;
                    while (++j < jlen) {
                        result[result.length] = value[j];
                    }
                } else {
                    result[result.length] = list[idx];
                }
            }
            return result;
        };
    };

    let _reduce = function () {
        function _arrayReduce(xf, acc, list) {
            let idx = -1, len = list.length;
            while (++idx < len) {
                acc = xf['@@transducer/step'](acc, list[idx]);
                if (acc && acc['@@transducer/reduced']) {
                    acc = acc['@@transducer/value'];
                    break;
                }
            }
            return xf['@@transducer/result'](acc);
        }
        function _iterableReduce(xf, acc, iter) {
            let step = iter.next();
            while (!step.done) {
                acc = xf['@@transducer/step'](acc, step.value);
                if (acc && acc['@@transducer/reduced']) {
                    acc = acc['@@transducer/value'];
                    break;
                }
                step = iter.next();
            }
            return xf['@@transducer/result'](acc);
        }
        function _methodReduce(xf, acc, obj) {
            return xf['@@transducer/result'](obj.reduce(bind(xf['@@transducer/step'], xf), acc));
        }
        let symIterator = typeof Symbol !== 'undefined' ? Symbol.iterator : '@@iterator';
        return function _reduce(fn, acc, list) {
            if (typeof fn === 'function') {
                fn = _xwrap(fn);
            }
            if (isArrayLike(list)) {
                return _arrayReduce(fn, acc, list);
            }
            if (typeof list.reduce === 'function') {
                return _methodReduce(fn, acc, list);
            }
            if (list[symIterator] != null) {
                return _iterableReduce(fn, acc, list[symIterator]());
            }
            if (typeof list.next === 'function') {
                return _iterableReduce(fn, acc, list);
            }
            throw new TypeError('reduce: list must be array or iterable');
        };
    }();

    let _xall = function () {
        function XAll(f, xf) {
            this.xf = xf;
            this.f = f;
            this.all = true;
        }
        XAll.prototype['@@transducer/init'] = _xfBase.init;
        XAll.prototype['@@transducer/result'] = function (result) {
            if (this.all) {
                result = this.xf['@@transducer/step'](result, true);
            }
            return this.xf['@@transducer/result'](result);
        };
        XAll.prototype['@@transducer/step'] = function (result, input) {
            if (!this.f(input)) {
                this.all = false;
                result = _reduced(this.xf['@@transducer/step'](result, false));
            }
            return result;
        };
        return _curry2(function _xall(f, xf) {
            return new XAll(f, xf);
        });
    }();

    let _xany = function () {
        function XAny(f, xf) {
            this.xf = xf;
            this.f = f;
            this.any = false;
        }
        XAny.prototype['@@transducer/init'] = _xfBase.init;
        XAny.prototype['@@transducer/result'] = function (result) {
            if (!this.any) {
                result = this.xf['@@transducer/step'](result, false);
            }
            return this.xf['@@transducer/result'](result);
        };
        XAny.prototype['@@transducer/step'] = function (result, input) {
            if (this.f(input)) {
                this.any = true;
                result = _reduced(this.xf['@@transducer/step'](result, true));
            }
            return result;
        };
        return _curry2(function _xany(f, xf) {
            return new XAny(f, xf);
        });
    }();

    let _xdrop = function () {
        function XDrop(n, xf) {
            this.xf = xf;
            this.n = n;
        }
        XDrop.prototype['@@transducer/init'] = _xfBase.init;
        XDrop.prototype['@@transducer/result'] = _xfBase.result;
        XDrop.prototype.step = function (result, input) {
            if (this.n > 0) {
                this.n -= 1;
                return result;
            }
            return this.xf['@@transducer/step'](result, input);
        };
        return _curry2(function _xdrop(n, xf) {
            return new XDrop(n, xf);
        });
    }();

    let _xdropWhile = function () {
        function XDropWhile(f, xf) {
            this.xf = xf;
            this.f = f;
        }
        XDropWhile.prototype['@@transducer/init'] = _xfBase.init;
        XDropWhile.prototype['@@transducer/result'] = _xfBase.result;
        XDropWhile.prototype['@@transducer/step'] = function (result, input) {
            if (this.f) {
                if (this.f(input)) {
                    return result;
                }
                this.f = null;
            }
            return this.xf['@@transducer/step'](result, input);
        };
        return _curry2(function _xdropWhile(f, xf) {
            return new XDropWhile(f, xf);
        });
    }();

    let _xgroupBy = function () {
        function XGroupBy(f, xf) {
            this.xf = xf;
            this.f = f;
            this.inputs = {};
        }
        XGroupBy.prototype['@@transducer/init'] = _xfBase.init;
        XGroupBy.prototype['@@transducer/result'] = function (result) {
            let key;
            for (key in this.inputs) {
                if (_has(key, this.inputs)) {
                    result = this.xf['@@transducer/step'](result, this.inputs[key]);
                    if (result['@@transducer/reduced']) {
                        result = result['@@transducer/value'];
                        break;
                    }
                }
            }
            return this.xf['@@transducer/result'](result);
        };
        XGroupBy.prototype['@@transducer/step'] = function (result, input) {
            let key = this.f(input);
            this.inputs[key] = this.inputs[key] || [
                key,
                []
            ];
            this.inputs[key][1] = _append(input, this.inputs[key][1]);
            return result;
        };
        return _curry2(function _xgroupBy(f, xf) {
            return new XGroupBy(f, xf);
        });
    }();

    /**
     * Returns `true` if all elements of the list match the predicate, `false` if there are any
     * that don't.
     *
     * Acts as a transducer if a transformer is given in list position.
     * @see R.transduce
     *
     * @func
     * @memberOf R
     * @category List
     * @sig (a -> Boolean) -> [a] -> Boolean
     * @param {Function} fn The predicate function.
     * @param {Array} list The array to consider.
     * @return {Boolean} `true` if the predicate is satisfied by every element, `false`
     *         otherwise.
     * @example
     *
     *      let lessThan2 = R.flip(R.lt)(2);
     *      let lessThan3 = R.flip(R.lt)(3);
     *      R.all(lessThan2)([1, 2]); //=> false
     *      R.all(lessThan3)([1, 2]); //=> true
     */
    let all = _curry2(_dispatchable('all', _xall, _all));

    /**
     * A function that returns the first argument if it's falsy otherwise the second
     * argument. Note that this is NOT short-circuited, meaning that if expressions
     * are passed they are both evaluated.
     *
     * Dispatches to the `and` method of the first argument if applicable.
     *
     * @func
     * @memberOf R
     * @category Logic
     * @sig * -> * -> *
     * @param {*} a any value
     * @param {*} b any other value
     * @return {*} the first argument if falsy otherwise the second argument.
     * @example
     *
     *      R.and(false, true); //=> false
     *      R.and(0, []); //=> 0
     *      R.and(null, ''); => null
     */
    let and = _curry2(function and(a, b) {
        return _hasMethod('and', a) ? a.and(b) : a && b;
    });

    /**
     * Returns `true` if at least one of elements of the list match the predicate, `false`
     * otherwise.
     *
     * Acts as a transducer if a transformer is given in list position.
     * @see R.transduce
     *
     * @func
     * @memberOf R
     * @category List
     * @sig (a -> Boolean) -> [a] -> Boolean
     * @param {Function} fn The predicate function.
     * @param {Array} list The array to consider.
     * @return {Boolean} `true` if the predicate is satisfied by at least one element, `false`
     *         otherwise.
     * @example
     *
     *      let lessThan0 = R.flip(R.lt)(0);
     *      let lessThan2 = R.flip(R.lt)(2);
     *      R.any(lessThan0)([1, 2]); //=> false
     *      R.any(lessThan2)([1, 2]); //=> true
     */
    let any = _curry2(_dispatchable('any', _xany, _any));

    /**
     * Returns a new list containing the contents of the given list, followed by the given
     * element.
     *
     * @func
     * @memberOf R
     * @category List
     * @sig a -> [a] -> [a]
     * @param {*} el The element to add to the end of the new list.
     * @param {Array} list The list whose contents will be added to the beginning of the output
     *        list.
     * @return {Array} A new list containing the contents of the old list followed by `el`.
     * @example
     *
     *      R.append('tests', ['write', 'more']); //=> ['write', 'more', 'tests']
     *      R.append('tests', []); //=> ['tests']
     *      R.append(['tests'], ['write', 'more']); //=> ['write', 'more', ['tests']]
     */
    let append = _curry2(_append);

    /**
     * Makes a shallow clone of an object, setting or overriding the nodes
     * required to create the given path, and placing the specific value at the
     * tail end of that path.  Note that this copies and flattens prototype
     * properties onto the new object as well.  All non-primitive properties
     * are copied by reference.
     *
     * @func
     * @memberOf R
     * @category Object
     * @sig [String] -> a -> {k: v} -> {k: v}
     * @param {Array} path the path to set
     * @param {*} val the new value
     * @param {Object} obj the object to clone
     * @return {Object} a new object similar to the original except along the specified path.
     * @example
     *
     *      R.assocPath(['a', 'b', 'c'], 42, {a: {b: {c: 0}}}); //=> {a: {b: {c: 42}}}
     */
    let assocPath = _curry3(_assocPath);

    /**
     * Wraps a function of any arity (including nullary) in a function that accepts exactly 2
     * parameters. Any extraneous parameters will not be passed to the supplied function.
     *
     * @func
     * @memberOf R
     * @category Function
     * @sig (* -> c) -> (a, b -> c)
     * @param {Function} fn The function to wrap.
     * @return {Function} A new function wrapping `fn`. The new function is guaranteed to be of
     *         arity 2.
     * @example
     *
     *      let takesThreeArgs = function(a, b, c) {
     *        return [a, b, c];
     *      };
     *      takesThreeArgs.length; //=> 3
     *      takesThreeArgs(1, 2, 3); //=> [1, 2, 3]
     *
     *      let takesTwoArgs = R.binary(takesThreeArgs);
     *      takesTwoArgs.length; //=> 2
     *      // Only 2 arguments are passed to the wrapped function
     *      takesTwoArgs(1, 2, 3); //=> [1, 2, undefined]
     */
    let binary = _curry1(function binary(fn) {
        return nAry(2, fn);
    });

    /**
     * Creates a deep copy of the value which may contain (nested) `Array`s and
     * `Object`s, `Number`s, `String`s, `Boolean`s and `Date`s. `Function`s are
     * not copied, but assigned by their reference.
     *
     * @func
     * @memberOf R
     * @category Object
     * @sig {*} -> {*}
     * @param {*} value The object or array to clone
     * @return {*} A new object or array.
     * @example
     *
     *      let objects = [{}, {}, {}];
     *      let objectsClone = R.clone(objects);
     *      objects[0] === objectsClone[0]; //=> false
     */
    let clone = _curry1(function clone(value) {
        return _baseCopy(value, [], []);
    });

    /**
     * Creates a new function that runs each of the functions supplied as parameters in turn,
     * passing the return value of each function invocation to the next function invocation,
     * beginning with whatever arguments were passed to the initial invocation.
     *
     * Note that `compose` is a right-associative function, which means the functions provided
     * will be invoked in order from right to left. In the example `let h = compose(f, g)`,
     * the function `h` is equivalent to `f( g(x) )`, where `x` represents the arguments
     * originally passed to `h`.
     *
     * @func
     * @memberOf R
     * @category Function
     * @sig ((y -> z), (x -> y), ..., (b -> c), (a... -> b)) -> (a... -> z)
     * @param {...Function} functions A letiable number of functions.
     * @return {Function} A new function which represents the result of calling each of the
     *         input `functions`, passing the result of each function call to the next, from
     *         right to left.
     * @example
     *
     *      let triple = function(x) { return x * 3; };
     *      let double = function(x) { return x * 2; };
     *      let square = function(x) { return x * x; };
     *      let squareThenDoubleThenTriple = R.compose(triple, double, square);
     *
     *      //≅ triple(double(square(5)))
     *      squareThenDoubleThenTriple(5); //=> 150
     */
    let compose = _createComposer(_compose);

    /**
     * Creates a new lens that allows getting and setting values of nested properties, by
     * following each given lens in succession.
     *
     * Note that `composeL` is a right-associative function, which means the lenses provided
     * will be invoked in order from right to left.
     *
     * @func
     * @memberOf R
     * @category Function
     * @see R.lens
     * @sig ((y -> z), (x -> y), ..., (b -> c), (a -> b)) -> (a -> z)
     * @param {...Function} lenses A letiable number of lenses.
     * @return {Function} A new lens which represents the result of calling each of the
     *         input `lenses`, passing the result of each getter/setter as the source
     *         to the next, from right to left.
     * @example
     *
     *      let headLens = R.lensIndex(0);
     *      let secondLens = R.lensIndex(1);
     *      let xLens = R.lensProp('x');
     *      let secondOfXOfHeadLens = R.composeL(secondLens, xLens, headLens);
     *
     *      let source = [{x: [0, 1], y: [2, 3]}, {x: [4, 5], y: [6, 7]}];
     *      secondOfXOfHeadLens(source); //=> 1
     *      secondOfXOfHeadLens.set(123, source); //=> [{x: [0, 123], y: [2, 3]}, {x: [4, 5], y: [6, 7]}]
     */
    let composeL = function () {
        let idx = arguments.length - 1;
        let fn = arguments[idx];
        while (--idx >= 0) {
            fn = _composeL(arguments[idx], fn);
        }
        return fn;
    };

    /**
     * Similar to `compose` but with automatic handling of promises (or, more
     * precisely, "thenables"). The behavior is identical  to that of
     * compose() if all composed functions return something other than
     * promises (i.e., objects with a .then() method). If one of the function
     * returns a promise, however, then the next function in the composition
     * is called asynchronously, in the success callback of the promise, using
     * the resolved value as an input. Note that `composeP` is a right-
     * associative function, just like `compose`.
     *
     * @func
     * @memberOf R
     * @category Function
     * @sig ((y -> z), (x -> y), ..., (b -> c), (a... -> b)) -> (a... -> z)
     * @param {...Function} functions A letiable number of functions.
     * @return {Function} A new function which represents the result of calling each of the
     *         input `functions`, passing either the returned result or the asynchronously
     *         resolved value) of each function call to the next, from right to left.
     * @example
     *
     *      let Q = require('q');
     *      let triple = function(x) { return x * 3; };
     *      let double = function(x) { return x * 2; };
     *      let squareAsync = function(x) { return Q.when(x * x); };
     *      let squareAsyncThenDoubleThenTriple = R.composeP(triple, double, squareAsync);
     *
     *      //≅ squareAsync(5).then(function(x) { return triple(double(x)) };
     *      squareAsyncThenDoubleThenTriple(5)
     *        .then(function(result) {
     *          // result is 150
     *        });
     */
    let composeP = _createComposer(_composeP);

    /**
     * Returns a new list consisting of the elements of the first list followed by the elements
     * of the second.
     *
     * @func
     * @memberOf R
     * @category List
     * @sig [a] -> [a] -> [a]
     * @param {Array} list1 The first list to merge.
     * @param {Array} list2 The second set to merge.
     * @return {Array} A new array consisting of the contents of `list1` followed by the
     *         contents of `list2`. If, instead of an Array for `list1`, you pass an
     *         object with a `concat` method on it, `concat` will call `list1.concat`
     *         and pass it the value of `list2`.
     *
     * @example
     *
     *      R.concat([], []); //=> []
     *      R.concat([4, 5, 6], [1, 2, 3]); //=> [4, 5, 6, 1, 2, 3]
     *      R.concat('ABC', 'DEF'); // 'ABCDEF'
     */
    let concat = _curry2(function (set1, set2) {
        if (_isArray(set2)) {
            return _concat(set1, set2);
        } else if (_hasMethod('concat', set1)) {
            return set1.concat(set2);
        } else {
            throw new TypeError('can\'t concat ' + typeof set1);
        }
    });

    /**
     * Returns `true` if the specified item is somewhere in the list, `false` otherwise.
     * Equivalent to `indexOf(a, list) >= 0`.
     *
     * Has `Object.is` semantics: `NaN` is considered equal to `NaN`; `0` and `-0`
     * are not considered equal.
     *
     * @func
     * @memberOf R
     * @category List
     * @sig a -> [a] -> Boolean
     * @param {Object} a The item to compare against.
     * @param {Array} list The array to consider.
     * @return {Boolean} `true` if the item is in the list, `false` otherwise.
     *
     * @example
     *
     *      R.contains(3)([1, 2, 3]); //=> true
     *      R.contains(4)([1, 2, 3]); //=> false
     *      R.contains({})([{}, {}]); //=> false
     *      let obj = {};
     *      R.contains(obj)([{}, obj, {}]); //=> true
     */
    let contains = _curry2(_contains);

    /**
     * Returns a curried equivalent of the provided function. The curried
     * function has two unusual capabilities. First, its arguments needn't
     * be provided one at a time. If `f` is a ternary function and `g` is
     * `R.curry(f)`, the following are equivalent:
     *
     *   - `g(1)(2)(3)`
     *   - `g(1)(2, 3)`
     *   - `g(1, 2)(3)`
     *   - `g(1, 2, 3)`
     *
     * Secondly, the special placeholder value `R.__` may be used to specify
     * "gaps", allowing partial application of any combination of arguments,
     * regardless of their positions. If `g` is as above and `_` is `R.__`,
     * the following are equivalent:
     *
     *   - `g(1, 2, 3)`
     *   - `g(_, 2, 3)(1)`
     *   - `g(_, _, 3)(1)(2)`
     *   - `g(_, _, 3)(1, 2)`
     *   - `g(_, 2)(1)(3)`
     *   - `g(_, 2)(1, 3)`
     *   - `g(_, 2)(_, 3)(1)`
     *
     * @func
     * @memberOf R
     * @category Function
     * @sig (* -> a) -> (* -> a)
     * @param {Function} fn The function to curry.
     * @return {Function} A new, curried function.
     * @see R.curryN
     * @example
     *
     *      let addFourNumbers = function(a, b, c, d) {
     *        return a + b + c + d;
     *      };
     *
     *      let curriedAddFourNumbers = R.curry(addFourNumbers);
     *      let f = curriedAddFourNumbers(1, 2);
     *      let g = f(3);
     *      g(4); //=> 10
     */
    let curry = _curry1(function curry(fn) {
        return curryN(fn.length, fn);
    });

    /**
     * Finds the set (i.e. no duplicates) of all elements in the first list not contained in the second list.
     *
     * @func
     * @memberOf R
     * @category Relation
     * @sig [a] -> [a] -> [a]
     * @param {Array} list1 The first list.
     * @param {Array} list2 The second list.
     * @return {Array} The elements in `list1` that are not in `list2`.
     * @see R.differenceWith
     * @example
     *
     *      R.difference([1,2,3,4], [7,6,5,4,3]); //=> [1,2]
     *      R.difference([7,6,5,4,3], [1,2,3,4]); //=> [7,6,5]
     */
    let difference = _curry2(function difference(first, second) {
        let out = [];
        let idx = -1;
        let firstLen = first.length;
        while (++idx < firstLen) {
            if (!_contains(first[idx], second) && !_contains(first[idx], out)) {
                out[out.length] = first[idx];
            }
        }
        return out;
    });

    /**
     * Makes a shallow clone of an object, omitting the property at the
     * given path. Note that this copies and flattens prototype properties
     * onto the new object as well.  All non-primitive properties are copied
     * by reference.
     *
     * @func
     * @memberOf R
     * @category Object
     * @sig [String] -> {k: v} -> {k: v}
     * @param {Array} path the path to set
     * @param {Object} obj the object to clone
     * @return {Object} a new object without the property at path
     * @example
     *
     *      R.dissocPath(['a', 'b', 'c'], {a: {b: {c: 42}}}); //=> {a: {b: {}}}
     */
    let dissocPath = _curry2(_dissocPath);

    /**
     * Returns a list containing all but the first `n` elements of the given `list`.
     *
     * Acts as a transducer if a transformer is given in list position.
     * @see R.transduce
     *
     * @func
     * @memberOf R
     * @category List
     * @sig Number -> [a] -> [a]
     * @param {Number} n The number of elements of `list` to skip.
     * @param {Array} list The array to consider.
     * @return {Array} The last `n` elements of `list`.
     * @example
     *
     *      R.drop(3, [1,2,3,4,5,6,7]); //=> [4,5,6,7]
     */
    let drop = _curry2(_dispatchable('drop', _xdrop, function drop(n, list) {
        return n <= 0 ? list : _slice(list, n);
    }));

    /**
     * Returns a new list containing the last `n` elements of a given list, passing each value
     * to the supplied predicate function, skipping elements while the predicate function returns
     * `true`. The predicate function is passed one argument: *(value)*.
     *
     * Acts as a transducer if a transformer is given in list position.
     * @see R.transduce
     *
     * @func
     * @memberOf R
     * @category List
     * @sig (a -> Boolean) -> [a] -> [a]
     * @param {Function} fn The function called per iteration.
     * @param {Array} list The collection to iterate over.
     * @return {Array} A new array.
     * @example
     *
     *      let lteTwo = function(x) {
     *        return x <= 2;
     *      };
     *
     *      R.dropWhile(lteTwo, [1, 2, 3, 4]); //=> [3, 4]
     */
    let dropWhile = _curry2(_dispatchable('dropWhile', _xdropWhile, function dropWhile(pred, list) {
        let idx = -1, len = list.length;
        while (++idx < len && pred(list[idx])) {
        }
        return _slice(list, idx);
    }));

    /**
     * `empty` wraps any object in an array. This implementation is compatible with the
     * Fantasy-land Monoid spec, and will work with types that implement that spec.
     *
     * @func
     * @memberOf R
     * @category Function
     * @sig * -> []
     * @return {Array} An empty array.
     * @example
     *
     *      R.empty([1,2,3,4,5]); //=> []
     */
    let empty = _curry1(function empty(x) {
        return _hasMethod('empty', x) ? x.empty() : [];
    });

    /**
     * Returns a new list containing only those items that match a given predicate function.
     * The predicate function is passed one argument: *(value)*.
     *
     * Note that `R.filter` does not skip deleted or unassigned indices, unlike the native
     * `Array.prototype.filter` method. For more details on this behavior, see:
     * https://developer.mozilla.org/en-US/docs/Web/JavaScript/Reference/Global_Objects/Array/filter#Description
     *
     * Acts as a transducer if a transformer is given in list position.
     * @see R.transduce
     *
     * @func
     * @memberOf R
     * @category List
     * @sig (a -> Boolean) -> [a] -> [a]
     * @param {Function} fn The function called per iteration.
     * @param {Array} list The collection to iterate over.
     * @return {Array} The new filtered array.
     * @example
     *
     *      let isEven = function(n) {
     *        return n % 2 === 0;
     *      };
     *      R.filter(isEven, [1, 2, 3, 4]); //=> [2, 4]
     */
    let filter = _curry2(_dispatchable('filter', _xfilter, _filter));

    /**
     * Returns the first element of the list which matches the predicate, or `undefined` if no
     * element matches.
     *
     * Acts as a transducer if a transformer is given in list position.
     * @see R.transduce
     *
     * @func
     * @memberOf R
     * @category List
     * @sig (a -> Boolean) -> [a] -> a | undefined
     * @param {Function} fn The predicate function used to determine if the element is the
     *        desired one.
     * @param {Array} list The array to consider.
     * @return {Object} The element found, or `undefined`.
     * @example
     *
     *      let xs = [{a: 1}, {a: 2}, {a: 3}];
     *      R.find(R.propEq('a', 2))(xs); //=> {a: 2}
     *      R.find(R.propEq('a', 4))(xs); //=> undefined
     */
    let find = _curry2(_dispatchable('find', _xfind, function find(fn, list) {
        let idx = -1;
        let len = list.length;
        while (++idx < len) {
            if (fn(list[idx])) {
                return list[idx];
            }
        }
    }));

    /**
     * Returns the index of the first element of the list which matches the predicate, or `-1`
     * if no element matches.
     *
     * Acts as a transducer if a transformer is given in list position.
     * @see R.transduce
     *
     * @func
     * @memberOf R
     * @category List
     * @sig (a -> Boolean) -> [a] -> Number
     * @param {Function} fn The predicate function used to determine if the element is the
     * desired one.
     * @param {Array} list The array to consider.
     * @return {Number} The index of the element found, or `-1`.
     * @example
     *
     *      let xs = [{a: 1}, {a: 2}, {a: 3}];
     *      R.findIndex(R.propEq('a', 2))(xs); //=> 1
     *      R.findIndex(R.propEq('a', 4))(xs); //=> -1
     */
    let findIndex = _curry2(_dispatchable('findIndex', _xfindIndex, function findIndex(fn, list) {
        let idx = -1;
        let len = list.length;
        while (++idx < len) {
            if (fn(list[idx])) {
                return idx;
            }
        }
        return -1;
    }));

    /**
     * Returns the last element of the list which matches the predicate, or `undefined` if no
     * element matches.
     *
     * Acts as a transducer if a transformer is given in list position.
     * @see R.transduce
     *
     * @func
     * @memberOf R
     * @category List
     * @sig (a -> Boolean) -> [a] -> a | undefined
     * @param {Function} fn The predicate function used to determine if the element is the
     * desired one.
     * @param {Array} list The array to consider.
     * @return {Object} The element found, or `undefined`.
     * @example
     *
     *      let xs = [{a: 1, b: 0}, {a:1, b: 1}];
     *      R.findLast(R.propEq('a', 1))(xs); //=> {a: 1, b: 1}
     *      R.findLast(R.propEq('a', 4))(xs); //=> undefined
     */
    let findLast = _curry2(_dispatchable('findLast', _xfindLast, function findLast(fn, list) {
        let idx = list.length;
        while (--idx >= 0) {
            if (fn(list[idx])) {
                return list[idx];
            }
        }
    }));

    /**
     * Returns the index of the last element of the list which matches the predicate, or
     * `-1` if no element matches.
     *
     * Acts as a transducer if a transformer is given in list position.
     * @see R.transduce
     *
     * @func
     * @memberOf R
     * @category List
     * @sig (a -> Boolean) -> [a] -> Number
     * @param {Function} fn The predicate function used to determine if the element is the
     * desired one.
     * @param {Array} list The array to consider.
     * @return {Number} The index of the element found, or `-1`.
     * @example
     *
     *      let xs = [{a: 1, b: 0}, {a:1, b: 1}];
     *      R.findLastIndex(R.propEq('a', 1))(xs); //=> 1
     *      R.findLastIndex(R.propEq('a', 4))(xs); //=> -1
     */
    let findLastIndex = _curry2(_dispatchable('findLastIndex', _xfindLastIndex, function findLastIndex(fn, list) {
        let idx = list.length;
        while (--idx >= 0) {
            if (fn(list[idx])) {
                return idx;
            }
        }
        return -1;
    }));

    /**
     * Returns a new list by pulling every item out of it (and all its sub-arrays) and putting
     * them in a new array, depth-first.
     *
     * @func
     * @memberOf R
     * @category List
     * @sig [a] -> [b]
     * @param {Array} list The array to consider.
     * @return {Array} The flattened list.
     * @example
     *
     *      R.flatten([1, 2, [3, 4], 5, [6, [7, 8, [9, [10, 11], 12]]]]);
     *      //=> [1, 2, 3, 4, 5, 6, 7, 8, 9, 10, 11, 12]
     */
    let flatten = _curry1(_makeFlat(true));

    /**
     * Returns a new function much like the supplied one, except that the first two arguments'
     * order is reversed.
     *
     * @func
     * @memberOf R
     * @category Function
     * @sig (a -> b -> c -> ... -> z) -> (b -> a -> c -> ... -> z)
     * @param {Function} fn The function to invoke with its first two parameters reversed.
     * @return {*} The result of invoking `fn` with its first two parameters' order reversed.
     * @example
     *
     *      let mergeThree = function(a, b, c) {
     *        return ([]).concat(a, b, c);
     *      };
     *
     *      mergeThree(1, 2, 3); //=> [1, 2, 3]
     *
     *      R.flip(mergeThree)(1, 2, 3); //=> [2, 1, 3]
     */
    let flip = _curry1(function flip(fn) {
        return curry(function (a, b) {
            let args = _slice(arguments);
            args[0] = b;
            args[1] = a;
            return fn.apply(this, args);
        });
    });

    /**
     * Returns a list of function names of object's own and prototype functions
     *
     * @func
     * @memberOf R
     * @category Object
     * @sig {*} -> [String]
     * @param {Object} obj The objects with functions in it
     * @return {Array} A list of the object's own properties and prototype
     *         properties that map to functions.
     * @example
     *
     *      R.functionsIn(R); // returns list of ramda's own and prototype function names
     *
     *      let F = function() { this.x = function(){}; this.y = 1; }
     *      F.prototype.z = function() {};
     *      F.prototype.a = 100;
     *      R.functionsIn(new F()); //=> ["x", "z"]
     */
    let functionsIn = _curry1(_functionsWith(keysIn));

    /**
     * Splits a list into sub-lists stored in an object, based on the result of calling a String-returning function
     * on each element, and grouping the results according to values returned.
     *
     * Acts as a transducer if a transformer is given in list position.
     * @see R.transduce
     *
     * @func
     * @memberOf R
     * @category List
     * @sig (a -> String) -> [a] -> {String: [a]}
     * @param {Function} fn Function :: a -> String
     * @param {Array} list The array to group
     * @return {Object} An object with the output of `fn` for keys, mapped to arrays of elements
     *         that produced that key when passed to `fn`.
     * @example
     *
     *      let byGrade = R.groupBy(function(student) {
     *        let score = student.score;
     *        return score < 65 ? 'F' :
     *               score < 70 ? 'D' :
     *               score < 80 ? 'C' :
     *               score < 90 ? 'B' : 'A';
     *      });
     *      let students = [{name: 'Abby', score: 84},
     *                      {name: 'Eddy', score: 58},
     *                      // ...
     *                      {name: 'Jack', score: 69}];
     *      byGrade(students);
     *      // {
     *      //   'A': [{name: 'Dianne', score: 99}],
     *      //   'B': [{name: 'Abby', score: 84}]
     *      //   // ...,
     *      //   'F': [{name: 'Eddy', score: 58}]
     *      // }
     */
    let groupBy = _curry2(_dispatchable('groupBy', _xgroupBy, function groupBy(fn, list) {
        return _reduce(function (acc, elt) {
            let key = fn(elt);
            acc[key] = _append(elt, acc[key] || (acc[key] = []));
            return acc;
        }, {}, list);
    }));

    /**
     * Returns the first element in a list.
     * In some libraries this function is named `first`.
     *
     * @func
     * @memberOf R
     * @category List
     * @sig [a] -> a
     * @param {Array} list The array to consider.
     * @return {*} The first element of the list, or `undefined` if the list is empty.
     * @example
     *
     *      R.head(['fi', 'fo', 'fum']); //=> 'fi'
     */
    let head = nth(0);

    /**
     * Inserts the supplied element into the list, at index `index`.  _Note
     * that this is not destructive_: it returns a copy of the list with the changes.
     * <small>No lists have been harmed in the application of this function.</small>
     *
     * @func
     * @memberOf R
     * @category List
     * @sig Number -> a -> [a] -> [a]
     * @param {Number} index The position to insert the element
     * @param {*} elt The element to insert into the Array
     * @param {Array} list The list to insert into
     * @return {Array} A new Array with `elt` inserted at `index`.
     * @example
     *
     *      R.insert(2, 'x', [1,2,3,4]); //=> [1,2,'x',3,4]
     */
    let insert = _curry3(function insert(idx, elt, list) {
        idx = idx < list.length && idx >= 0 ? idx : list.length;
        return _concat(_append(elt, _slice(list, 0, idx)), _slice(list, idx));
    });

    /**
     * Combines two lists into a set (i.e. no duplicates) composed of those
     * elements common to both lists.  Duplication is determined according
     * to the value returned by applying the supplied predicate to two list
     * elements.
     *
     * @func
     * @memberOf R
     * @category Relation
     * @sig (a,a -> Boolean) -> [a] -> [a] -> [a]
     * @param {Function} pred A predicate function that determines whether
     *        the two supplied elements are equal.
     * @param {Array} list1 One list of items to compare
     * @param {Array} list2 A second list of items to compare
     * @see R.intersection
     * @return {Array} A new list containing those elements common to both lists.
     * @example
     *
     *      let buffaloSpringfield = [
     *        {id: 824, name: 'Richie Furay'},
     *        {id: 956, name: 'Dewey Martin'},
     *        {id: 313, name: 'Bruce Palmer'},
     *        {id: 456, name: 'Stephen Stills'},
     *        {id: 177, name: 'Neil Young'}
     *      ];
     *      let csny = [
     *        {id: 204, name: 'David Crosby'},
     *        {id: 456, name: 'Stephen Stills'},
     *        {id: 539, name: 'Graham Nash'},
     *        {id: 177, name: 'Neil Young'}
     *      ];
     *
     *      let sameId = function(o1, o2) {return o1.id === o2.id;};
     *
     *      R.intersectionWith(sameId, buffaloSpringfield, csny);
     *      //=> [{id: 456, name: 'Stephen Stills'}, {id: 177, name: 'Neil Young'}]
     */
    let intersectionWith = _curry3(function intersectionWith(pred, list1, list2) {
        let results = [], idx = -1;
        while (++idx < list1.length) {
            if (_containsWith(pred, list1[idx], list2)) {
                results[results.length] = list1[idx];
            }
        }
        return uniqWith(pred, results);
    });

    /**
     * Creates a new list with the separator interposed between elements.
     *
     * @func
     * @memberOf R
     * @category List
     * @sig a -> [a] -> [a]
     * @param {*} separator The element to add to the list.
     * @param {Array} list The list to be interposed.
     * @return {Array} The new list.
     * @example
     *
     *      R.intersperse('n', ['ba', 'a', 'a']); //=> ['ba', 'n', 'a', 'n', 'a']
     */
    let intersperse = _curry2(_checkForMethod('intersperse', function intersperse(separator, list) {
        let out = [];
        let idx = -1;
        let length = list.length;
        while (++idx < length) {
            if (idx === length - 1) {
                out.push(list[idx]);
            } else {
                out.push(list[idx], separator);
            }
        }
        return out;
    }));

    /**
     * Returns the result of applying `obj[methodName]` to `args`.
     *
     * @func
     * @memberOf R
     * @category Object
     * @sig String -> [*] -> Object -> *
     * @param {String} methodName
     * @param {Array} args
     * @param {Object} obj
     * @return {*}
     * @example
     *
     *      //  toBinary :: Number -> String
     *      let toBinary = R.invoke('toString', [2])
     *
     *      toBinary(42); //=> '101010'
     *      toBinary(63); //=> '111111'
     */
    let invoke = curry(function invoke(methodName, args, obj) {
        return obj[methodName].apply(obj, args);
    });

    /**
     * Turns a named method with a specified arity into a function
     * that can be called directly supplied with arguments and a target object.
     *
     * The returned function is curried and accepts `len + 1` parameters where
     * the final parameter is the target object.
     *
     * @func
     * @memberOf R
     * @category Function
     * @sig (Number, String) -> (a... -> c -> b)
     * @param {Number} len Number of arguments the returned function should take
     *        before the target object.
     * @param {Function} method Name of the method to call.
     * @return {Function} A new curried function.
     * @example
     *
     *      let sliceFrom = R.invoker(1, 'slice');
     *      sliceFrom(6, 'abcdefghijklm'); //=> 'ghijklm'
     *      let sliceFrom6 = R.invoker(2, 'slice', 6);
     *      sliceFrom6(8, 'abcdefghijklm'); //=> 'gh'
     */
    let invoker = curry(function invoker(arity, method) {
        let initialArgs = _slice(arguments, 2);
        let len = arity - initialArgs.length;
        return curryN(len + 1, function () {
            let target = arguments[len];
            let args = initialArgs.concat(_slice(arguments, 0, len));
            return target[method].apply(target, args);
        });
    });

    /**
     * Returns a string made by inserting the `separator` between each
     * element and concatenating all the elements into a single string.
     *
     * @func
     * @memberOf R
     * @category List
     * @sig String -> [a] -> String
     * @param {Number|String} separator The string used to separate the elements.
     * @param {Array} xs The elements to join into a string.
     * @return {String} str The string made by concatenating `xs` with `separator`.
     * @example
     *
     *      let spacer = R.join(' ');
     *      spacer(['a', 2, 3.4]);   //=> 'a 2 3.4'
     *      R.join('|', [1, 2, 3]);    //=> '1|2|3'
     */
    let join = invoker(1, 'join');

    /**
     * Returns a list containing the names of all the enumerable own
     * properties of the supplied object.
     * Note that the order of the output array is not guaranteed to be
     * consistent across different JS platforms.
     *
     * @func
     * @memberOf R
     * @category Object
     * @sig {k: v} -> [k]
     * @param {Object} obj The object to extract properties from
     * @return {Array} An array of the object's own properties.
     * @example
     *
     *      R.keys({a: 1, b: 2, c: 3}); //=> ['a', 'b', 'c']
     */
    // cover IE < 9 keys issues
    let keys = function () {
        // cover IE < 9 keys issues
        let hasEnumBug = !{ toString: null }.propertyIsEnumerable('toString');
        let nonEnumerableProps = [
            'constructor',
            'valueOf',
            'isPrototypeOf',
            'toString',
            'propertyIsEnumerable',
            'hasOwnProperty',
            'toLocaleString'
        ];
        return _curry1(function keys(obj) {
            if (Object(obj) !== obj) {
                return [];
            }
            if (Object.keys) {
                return Object.keys(obj);
            }
            let prop, ks = [], nIdx;
            for (prop in obj) {
                if (_has(prop, obj)) {
                    ks[ks.length] = prop;
                }
            }
            if (hasEnumBug) {
                nIdx = nonEnumerableProps.length;
                while (--nIdx >= 0) {
                    prop = nonEnumerableProps[nIdx];
                    if (_has(prop, obj) && !_contains(prop, ks)) {
                        ks[ks.length] = prop;
                    }
                }
            }
            return ks;
        });
    }();

    /**
     * Returns the last element from a list.
     *
     * @func
     * @memberOf R
     * @category List
     * @sig [a] -> a
     * @param {Array} list The array to consider.
     * @return {*} The last element of the list, or `undefined` if the list is empty.
     * @example
     *
     *      R.last(['fi', 'fo', 'fum']); //=> 'fum'
     */
    let last = nth(-1);

    /**
     * Creates a lens that will focus on index `n` of the source array.
     *
     * @func
     * @memberOf R
     * @category List
     * @see R.lens
     * @sig Number -> (a -> b)
     * @param {Number} n The index of the array that the returned lens will focus on.
     * @return {Function} the returned function has `set` and `map` properties that are
     *         also curried functions.
     * @example
     *
     *     let headLens = R.lensIndex(0);
     *     headLens([10, 20, 30, 40]); //=> 10
     *     headLens.set('mu', [10, 20, 30, 40]); //=> ['mu', 20, 30, 40]
     *     headLens.map(function(x) { return x + 1; }, [10, 20, 30, 40]); //=> [11, 20, 30, 40]
     */
    let lensIndex = function lensIndex(n) {
        return lens(nth(n), function (x, xs) {
            return _slice(xs, 0, n).concat([x], _slice(xs, n + 1));
        });
    };

    /**
     * Creates a lens that will focus on property `k` of the source object.
     *
     * @func
     * @memberOf R
     * @category Object
     * @see R.lens
     * @sig String -> (a -> b)
     * @param {String} k A string that represents a property to focus on.
     * @return {Function} the returned function has `set` and `map` properties that are
     *         also curried functions.
     * @example
     *
     *     let phraseLens = R.lensProp('phrase');
     *     let obj1 = { phrase: 'Absolute filth . . . and I LOVED it!'};
     *     let obj2 = { phrase: "What's all this, then?"};
     *     phraseLens(obj1); // => 'Absolute filth . . . and I LOVED it!'
     *     phraseLens(obj2); // => "What's all this, then?"
     *     phraseLens.set('Ooh Betty', obj1); //=> { phrase: 'Ooh Betty'}
     *     phraseLens.map(R.toUpper, obj2); //=> { phrase: "WHAT'S ALL THIS, THEN?"}
     */
    let lensProp = function (k) {
        return lens(prop(k), assoc(k));
    };

    /**
     * Returns a new list, constructed by applying the supplied function to every element of the
     * supplied list.
     *
     * Note: `R.map` does not skip deleted or unassigned indices (sparse arrays), unlike the
     * native `Array.prototype.map` method. For more details on this behavior, see:
     * https://developer.mozilla.org/en-US/docs/Web/JavaScript/Reference/Global_Objects/Array/map#Description
     *
     * Acts as a transducer if a transformer is given in list position.
     * @see R.transduce
     *
     * @func
     * @memberOf R
     * @category List
     * @sig (a -> b) -> [a] -> [b]
     * @param {Function} fn The function to be called on every element of the input `list`.
     * @param {Array} list The list to be iterated over.
     * @return {Array} The new list.
     * @example
     *
     *      let double = function(x) {
     *        return x * 2;
     *      };
     *
     *      R.map(double, [1, 2, 3]); //=> [2, 4, 6]
     */
    let map = _curry2(_dispatchable('map', _xmap, _map));

    /**
     * Map, but for objects. Creates an object with the same keys as `obj` and values
     * generated by running each property of `obj` through `fn`. `fn` is passed one argument:
     * *(value)*.
     *
     * @func
     * @memberOf R
     * @category Object
     * @sig (v -> v) -> {k: v} -> {k: v}
     * @param {Function} fn A function called for each property in `obj`. Its return value will
     * become a new property on the return object.
     * @param {Object} obj The object to iterate over.
     * @return {Object} A new object with the same keys as `obj` and values that are the result
     *         of running each property through `fn`.
     * @example
     *
     *      let values = { x: 1, y: 2, z: 3 };
     *      let double = function(num) {
     *        return num * 2;
     *      };
     *
     *      R.mapObj(double, values); //=> { x: 2, y: 4, z: 6 }
     */
    let mapObj = _curry2(function mapObject(fn, obj) {
        return _reduce(function (acc, key) {
            acc[key] = fn(obj[key]);
            return acc;
        }, {}, keys(obj));
    });

    /**
     * Like `mapObj`, but but passes additional arguments to the predicate function. The
     * predicate function is passed three arguments: *(value, key, obj)*.
     *
     * @func
     * @memberOf R
     * @category Object
     * @sig (v, k, {k: v} -> v) -> {k: v} -> {k: v}
     * @param {Function} fn A function called for each property in `obj`. Its return value will
     *        become a new property on the return object.
     * @param {Object} obj The object to iterate over.
     * @return {Object} A new object with the same keys as `obj` and values that are the result
     *         of running each property through `fn`.
     * @example
     *
     *      let values = { x: 1, y: 2, z: 3 };
     *      let prependKeyAndDouble = function(num, key, obj) {
     *        return key + (num * 2);
     *      };
     *
     *      R.mapObjIndexed(prependKeyAndDouble, values); //=> { x: 'x2', y: 'y4', z: 'z6' }
     */
    let mapObjIndexed = _curry2(function mapObjectIndexed(fn, obj) {
        return _reduce(function (acc, key) {
            acc[key] = fn(obj[key], key, obj);
            return acc;
        }, {}, keys(obj));
    });

    /**
     * Tests a regular expression against a String
     *
     * @func
     * @memberOf R
     * @category String
     * @sig RegExp -> String -> [String] | null
     * @param {RegExp} rx A regular expression.
     * @param {String} str The string to match against
     * @return {Array} The list of matches, or null if no matches found.
     * @see R.invoker
     * @example
     *
     *      R.match(/([a-z]a)/g, 'bananas'); //=> ['ba', 'na', 'na']
     */
    let match = invoker(1, 'match');

    /**
     * Determines the largest of a list of numbers (or elements that can be cast to numbers)
     *
     * @func
     * @memberOf R
     * @category Math
     * @sig [Number] -> Number
     * @see R.maxBy
     * @param {Array} list A list of numbers
     * @return {Number} The greatest number in the list.
     * @example
     *
     *      R.max([7, 3, 9, 2, 4, 9, 3]); //=> 9
     */
    let max = _createMaxMin(_gt, -Infinity);

    /**
     * Determines the smallest of a list of numbers (or elements that can be cast to numbers)
     *
     * @func
     * @memberOf R
     * @category Math
     * @sig [Number] -> Number
     * @param {Array} list A list of numbers
     * @return {Number} The greatest number in the list.
     * @see R.minBy
     * @example
     *
     *      R.min([7, 3, 9, 2, 4, 9, 3]); //=> 2
     */
    let min = _createMaxMin(_lt, Infinity);

    /**
     * Returns `true` if no elements of the list match the predicate,
     * `false` otherwise.
     *
     * @func
     * @memberOf R
     * @category List
     * @sig (a -> Boolean) -> [a] -> Boolean
     * @param {Function} fn The predicate function.
     * @param {Array} list The array to consider.
     * @return {Boolean} `true` if the predicate is not satisfied by every element, `false` otherwise.
     * @example
     *
     *      R.none(R.isNaN, [1, 2, 3]); //=> true
     *      R.none(R.isNaN, [1, 2, 3, NaN]); //=> false
     */
    let none = _curry2(_complement(_dispatchable('any', _xany, _any)));

    /**
     * A function that returns the first truthy of two arguments otherwise the
     * last argument. Note that this is NOT short-circuited, meaning that if
     * expressions are passed they are both evaluated.
     *
     * Dispatches to the `or` method of the first argument if applicable.
     *
     * @func
     * @memberOf R
     * @category Logic
     * @sig * -> * -> *
     * @param {*} a any value
     * @param {*} b any other value
     * @return {*} the first truthy argument, otherwise the last argument.
     * @example
     *
     *      R.or(false, true); //=> true
     *      R.or(0, []); //=> []
     *      R.or(null, ''); => ''
     */
    let or = _curry2(function or(a, b) {
        return _hasMethod('or', a) ? a.or(b) : a || b;
    });

    /**
     * Accepts as its arguments a function and any number of values and returns a function that,
     * when invoked, calls the original function with all of the values prepended to the
     * original function's arguments list. In some libraries this function is named `applyLeft`.
     *
     * @func
     * @memberOf R
     * @category Function
     * @sig (a -> b -> ... -> i -> j -> ... -> m -> n) -> a -> b-> ... -> i -> (j -> ... -> m -> n)
     * @param {Function} fn The function to invoke.
     * @param {...*} [args] Arguments to prepend to `fn` when the returned function is invoked.
     * @return {Function} A new function wrapping `fn`. When invoked, it will call `fn`
     *         with `args` prepended to `fn`'s arguments list.
     * @example
     *
     *      let multiply = function(a, b) { return a * b; };
     *      let double = R.partial(multiply, 2);
     *      double(2); //=> 4
     *
     *      let greet = function(salutation, title, firstName, lastName) {
     *        return salutation + ', ' + title + ' ' + firstName + ' ' + lastName + '!';
     *      };
     *      let sayHello = R.partial(greet, 'Hello');
     *      let sayHelloToMs = R.partial(sayHello, 'Ms.');
     *      sayHelloToMs('Jane', 'Jones'); //=> 'Hello, Ms. Jane Jones!'
     */
    let partial = curry(_createPartialApplicator(_concat));

    /**
     * Accepts as its arguments a function and any number of values and returns a function that,
     * when invoked, calls the original function with all of the values appended to the original
     * function's arguments list.
     *
     * Note that `partialRight` is the opposite of `partial`: `partialRight` fills `fn`'s arguments
     * from the right to the left.  In some libraries this function is named `applyRight`.
     *
     * @func
     * @memberOf R
     * @category Function
     * @sig (a -> b-> ... -> i -> j -> ... -> m -> n) -> j -> ... -> m -> n -> (a -> b-> ... -> i)
     * @param {Function} fn The function to invoke.
     * @param {...*} [args] Arguments to append to `fn` when the returned function is invoked.
     * @return {Function} A new function wrapping `fn`. When invoked, it will call `fn` with
     *         `args` appended to `fn`'s arguments list.
     * @example
     *
     *      let greet = function(salutation, title, firstName, lastName) {
     *        return salutation + ', ' + title + ' ' + firstName + ' ' + lastName + '!';
     *      };
     *      let greetMsJaneJones = R.partialRight(greet, 'Ms.', 'Jane', 'Jones');
     *
     *      greetMsJaneJones('Hello'); //=> 'Hello, Ms. Jane Jones!'
     */
    let partialRight = curry(_createPartialApplicator(flip(_concat)));

    /**
     * Takes a predicate and a list and returns the pair of lists of
     * elements which do and do not satisfy the predicate, respectively.
     *
     * @func
     * @memberOf R
     * @category List
     * @sig (a -> Boolean) -> [a] -> [[a],[a]]
     * @param {Function} pred A predicate to determine which array the element belongs to.
     * @param {Array} list The array to partition.
     * @return {Array} A nested array, containing first an array of elements that satisfied the predicate,
     *         and second an array of elements that did not satisfy.
     * @example
     *
     *      R.partition(R.contains('s'), ['sss', 'ttt', 'foo', 'bars']);
     *      //=> [ [ 'sss', 'bars' ],  [ 'ttt', 'foo' ] ]
     */
    let partition = _curry2(function partition(pred, list) {
        return _reduce(function (acc, elt) {
            let xs = acc[pred(elt) ? 0 : 1];
            xs[xs.length] = elt;
            return acc;
        }, [
            [],
            []
        ], list);
    });

    /**
     * Creates a new function that runs each of the functions supplied as parameters in turn,
     * passing the return value of each function invocation to the next function invocation,
     * beginning with whatever arguments were passed to the initial invocation.
     *
     * `pipe` is the mirror version of `compose`. `pipe` is left-associative, which means that
     * each of the functions provided is executed in order from left to right.
     *
     * In some libraries this function is named `sequence`.
     * @func
     * @memberOf R
     * @category Function
     * @sig ((a... -> b), (b -> c), ..., (x -> y), (y -> z)) -> (a... -> z)
     * @param {...Function} functions A letiable number of functions.
     * @return {Function} A new function which represents the result of calling each of the
     *         input `functions`, passing the result of each function call to the next, from
     *         left to right.
     * @example
     *
     *      let triple = function(x) { return x * 3; };
     *      let double = function(x) { return x * 2; };
     *      let square = function(x) { return x * x; };
     *      let squareThenDoubleThenTriple = R.pipe(square, double, triple);
     *
     *      //≅ triple(double(square(5)))
     *      squareThenDoubleThenTriple(5); //=> 150
     */
    let pipe = function pipe() {
        return compose.apply(this, reverse(arguments));
    };

    /**
     * Creates a new lens that allows getting and setting values of nested properties, by
     * following each given lens in succession.
     *
     * `pipeL` is the mirror version of `composeL`. `pipeL` is left-associative, which means that
     * each of the functions provided is executed in order from left to right.
     *
     * @func
     * @memberOf R
     * @category Function
     * @see R.lens
     * @sig ((a -> b), (b -> c), ..., (x -> y), (y -> z)) -> (a -> z)
     * @param {...Function} lenses A letiable number of lenses.
     * @return {Function} A new lens which represents the result of calling each of the
     *         input `lenses`, passing the result of each getter/setter as the source
     *         to the next, from right to left.
     * @example
     *
     *      let headLens = R.lensIndex(0);
     *      let secondLens = R.lensIndex(1);
     *      let xLens = R.lensProp('x');
     *      let headThenXThenSecondLens = R.pipeL(headLens, xLens, secondLens);
     *
     *      let source = [{x: [0, 1], y: [2, 3]}, {x: [4, 5], y: [6, 7]}];
     *      headThenXThenSecondLens(source); //=> 1
     *      headThenXThenSecondLens.set(123, source); //=> [{x: [0, 123], y: [2, 3]}, {x: [4, 5], y: [6, 7]}]
     */
    let pipeL = compose(apply(composeL), unapply(reverse));

    /**
     * Creates a new function that runs each of the functions supplied as parameters in turn,
     * passing to the next function invocation either the value returned by the previous
     * function or the resolved value if the returned value is a promise. In other words,
     * if some of the functions in the sequence return promises, `pipeP` pipes the values
     * asynchronously. If none of the functions return promises, the behavior is the same as
     * that of `pipe`.
     *
     * `pipeP` is the mirror version of `composeP`. `pipeP` is left-associative, which means that
     * each of the functions provided is executed in order from left to right.
     *
     * @func
     * @memberOf R
     * @category Function
     * @sig ((a... -> b), (b -> c), ..., (x -> y), (y -> z)) -> (a... -> z)
     * @param {...Function} functions A letiable number of functions.
     * @return {Function} A new function which represents the result of calling each of the
     *         input `functions`, passing either the returned result or the asynchronously
     *         resolved value) of each function call to the next, from left to right.
     * @example
     *
     *      let Q = require('q');
     *      let triple = function(x) { return x * 3; };
     *      let double = function(x) { return x * 2; };
     *      let squareAsync = function(x) { return Q.when(x * x); };
     *      let squareAsyncThenDoubleThenTriple = R.pipeP(squareAsync, double, triple);
     *
     *      //≅ squareAsync(5).then(function(x) { return triple(double(x)) };
     *      squareAsyncThenDoubleThenTriple(5)
     *        .then(function(result) {
     *          // result is 150
     *        });
     */
    let pipeP = function pipeP() {
        return composeP.apply(this, reverse(arguments));
    };

    /**
     * Returns a single item by iterating through the list, successively calling the iterator
     * function and passing it an accumulator value and the current value from the array, and
     * then passing the result to the next call.
     *
     * The iterator function receives two values: *(acc, value)*
     *
     * Note: `R.reduce` does not skip deleted or unassigned indices (sparse arrays), unlike
     * the native `Array.prototype.reduce` method. For more details on this behavior, see:
     * https://developer.mozilla.org/en-US/docs/Web/JavaScript/Reference/Global_Objects/Array/reduce#Description
     *
     * @func
     * @memberOf R
     * @category List
     * @sig (a,b -> a) -> a -> [b] -> a
     * @param {Function} fn The iterator function. Receives two values, the accumulator and the
     *        current element from the array.
     * @param {*} acc The accumulator value.
     * @param {Array} list The list to iterate over.
     * @return {*} The final, accumulated value.
     * @example
     *
     *      let numbers = [1, 2, 3];
     *      let add = function(a, b) {
     *        return a + b;
     *      };
     *
     *      R.reduce(add, 10, numbers); //=> 16
     */
    let reduce = _curry3(_reduce);

    /**
     * Similar to `filter`, except that it keeps only values for which the given predicate
     * function returns falsy. The predicate function is passed one argument: *(value)*.
     *
     * Acts as a transducer if a transformer is given in list position.
     * @see R.transduce
     *
     * @func
     * @memberOf R
     * @category List
     * @sig (a -> Boolean) -> [a] -> [a]
     * @param {Function} fn The function called per iteration.
     * @param {Array} list The collection to iterate over.
     * @return {Array} The new filtered array.
     * @example
     *
     *      let isOdd = function(n) {
     *        return n % 2 === 1;
     *      };
     *      R.reject(isOdd, [1, 2, 3, 4]); //=> [2, 4]
     */
    let reject = _curry2(function reject(fn, list) {
        return filter(_complement(fn), list);
    });

    /**
     * Returns a fixed list of size `n` containing a specified identical value.
     *
     * @func
     * @memberOf R
     * @category List
     * @sig a -> n -> [a]
     * @param {*} value The value to repeat.
     * @param {Number} n The desired size of the output list.
     * @return {Array} A new array containing `n` `value`s.
     * @example
     *
     *      R.repeat('hi', 5); //=> ['hi', 'hi', 'hi', 'hi', 'hi']
     *
     *      let obj = {};
     *      let repeatedObjs = R.repeat(obj, 5); //=> [{}, {}, {}, {}, {}]
     *      repeatedObjs[0] === repeatedObjs[1]; //=> true
     */
    let repeat = _curry2(function repeat(value, n) {
        return times(always(value), n);
    });

    /**
     * Returns a list containing the elements of `xs` from `fromIndex` (inclusive)
     * to `toIndex` (exclusive).
     *
     * @func
     * @memberOf R
     * @category List
     * @sig Number -> Number -> [a] -> [a]
     * @param {Number} fromIndex The start index (inclusive).
     * @param {Number} toIndex The end index (exclusive).
     * @param {Array} xs The list to take elements from.
     * @return {Array} The slice of `xs` from `fromIndex` to `toIndex`.
     * @example
     *
     *      let xs = R.range(0, 10);
     *      R.slice(2, 5)(xs); //=> [2, 3, 4]
     */
    let slice = _curry3(_checkForMethod('slice', function slice(fromIndex, toIndex, xs) {
        return Array.prototype.slice.call(xs, fromIndex, toIndex);
    }));

    /**
     * Splits a string into an array of strings based on the given
     * separator.
     *
     * @func
     * @memberOf R
     * @category String
     * @sig String -> String -> [String]
     * @param {String} sep The separator string.
     * @param {String} str The string to separate into an array.
     * @return {Array} The array of strings from `str` separated by `str`.
     * @example
     *
     *      let pathComponents = R.split('/');
     *      R.tail(pathComponents('/usr/local/bin/node')); //=> ['usr', 'local', 'bin', 'node']
     *
     *      R.split('.', 'a.b.c.xyz.d'); //=> ['a', 'b', 'c', 'xyz', 'd']
     */
    let split = invoker(1, 'split');

    /**
     * Returns a string containing the characters of `str` from `fromIndex`
     * (inclusive) to `toIndex` (exclusive).
     *
     * @func
     * @memberOf R
     * @category String
     * @sig Number -> Number -> String -> String
     * @param {Number} fromIndex The start index (inclusive).
     * @param {Number} toIndex The end index (exclusive).
     * @param {String} str The string to slice.
     * @return {String}
     * @see R.slice
     * @example
     *
     *      R.substring(2, 5, 'abcdefghijklm'); //=> 'cde'
     */
    let substring = slice;

    /**
     * Returns a string containing the characters of `str` from `fromIndex`
     * (inclusive) to the end of `str`.
     *
     * @func
     * @memberOf R
     * @category String
     * @sig Number -> String -> String
     * @param {Number} fromIndex
     * @param {String} str
     * @return {String}
     * @example
     *
     *      R.substringFrom(3, 'Ramda'); //=> 'da'
     *      R.substringFrom(-2, 'Ramda'); //=> 'da'
     */
    let substringFrom = substring(__, Infinity);

    /**
     * Returns a string containing the first `toIndex` characters of `str`.
     *
     * @func
     * @memberOf R
     * @category String
     * @sig Number -> String -> String
     * @param {Number} toIndex
     * @param {String} str
     * @return {String}
     * @example
     *
     *      R.substringTo(3, 'Ramda'); //=> 'Ram'
     *      R.substringTo(-2, 'Ramda'); //=> 'Ram'
     */
    let substringTo = substring(0);

    /**
     * Adds together all the elements of a list.
     *
     * @func
     * @memberOf R
     * @category Math
     * @sig [Number] -> Number
     * @param {Array} list An array of numbers
     * @return {Number} The sum of all the numbers in the list.
     * @see reduce
     * @example
     *
     *      R.sum([2,4,6,8,100,1]); //=> 121
     */
    let sum = reduce(_add, 0);

    /**
     * Returns all but the first element of a list. If the list provided has the `tail` method,
     * it will instead return `list.tail()`.
     *
     * @func
     * @memberOf R
     * @category List
     * @sig [a] -> [a]
     * @param {Array} list The array to consider.
     * @return {Array} A new array containing all but the first element of the input list, or an
     *         empty list if the input list is empty.
     * @example
     *
     *      R.tail(['fi', 'fo', 'fum']); //=> ['fo', 'fum']
     */
    let tail = _checkForMethod('tail', function (list) {
        return _slice(list, 1);
    });

    /**
     * Returns a new list containing the first `n` elements of the given list.  If
     * `n > * list.length`, returns a list of `list.length` elements.
     *
     * Acts as a transducer if a transformer is given in list position.
     * @see R.transduce
     *
     * @func
     * @memberOf R
     * @category List
     * @sig Number -> [a] -> [a]
     * @param {Number} n The number of elements to return.
     * @param {Array} list The array to query.
     * @return {Array} A new array containing the first elements of `list`.
     * @example
     *
     *      R.take(3,[1,2,3,4,5]); //=> [1,2,3]
     *
     *      let members= [ "Paul Desmond","Bob Bates","Joe Dodge","Ron Crotty","Lloyd Davis","Joe Morello","Norman Bates",
     *                     "Eugene Wright","Gerry Mulligan","Jack Six","Alan Dawson","Darius Brubeck","Chris Brubeck",
     *                     "Dan Brubeck","Bobby Militello","Michael Moore","Randy Jones"];
     *      let takeFive = R.take(5);
     *      takeFive(members); //=> ["Paul Desmond","Bob Bates","Joe Dodge","Ron Crotty","Lloyd Davis"]
     */
    let take = _curry2(_dispatchable('take', _xtake, function take(n, list) {
        return _slice(list, 0, n);
    }));

    /**
     * Returns a new list containing the first `n` elements of a given list, passing each value
     * to the supplied predicate function, and terminating when the predicate function returns
     * `false`. Excludes the element that caused the predicate function to fail. The predicate
     * function is passed one argument: *(value)*.
     *
     * Acts as a transducer if a transformer is given in list position.
     * @see R.transduce
     *
     * @func
     * @memberOf R
     * @category List
     * @sig (a -> Boolean) -> [a] -> [a]
     * @param {Function} fn The function called per iteration.
     * @param {Array} list The collection to iterate over.
     * @return {Array} A new array.
     * @example
     *
     *      let isNotFour = function(x) {
     *        return !(x === 4);
     *      };
     *
     *      R.takeWhile(isNotFour, [1, 2, 3, 4]); //=> [1, 2, 3]
     */
    let takeWhile = _curry2(_dispatchable('takeWhile', _xtakeWhile, function takeWhile(fn, list) {
        let idx = -1, len = list.length;
        while (++idx < len && fn(list[idx])) {
        }
        return _slice(list, 0, idx);
    }));

    /**
     * The lower case version of a string.
     *
     * @func
     * @memberOf R
     * @category String
     * @sig String -> String
     * @param {String} str The string to lower case.
     * @return {String} The lower case version of `str`.
     * @example
     *
     *      R.toLower('XYZ'); //=> 'xyz'
     */
    let toLower = invoker(0, 'toLowerCase');

    /**
     * The upper case version of a string.
     *
     * @func
     * @memberOf R
     * @category String
     * @sig String -> String
     * @param {String} str The string to upper case.
     * @return {String} The upper case version of `str`.
     * @example
     *
     *      R.toUpper('abc'); //=> 'ABC'
     */
    let toUpper = invoker(0, 'toUpperCase');

    /**
     * Initializes a transducer using supplied iterator function. Returns a single item by
     * iterating through the list, successively calling the transformed iterator function and
     * passing it an accumulator value and the current value from the array, and then passing
     * the result to the next call.
     *
     * The iterator function receives two values: *(acc, value)*. It will be wrapped as a
     * transformer to initialize the transducer. A transformer can be passed directly in place
     * of an iterator function.
     *
     * A transducer is a function that accepts a transformer and returns a transformer and can
     * be composed directly.
     *
     * A transformer is an an object that provides a 2-arity reducing iterator function, step,
     * 0-arity initial value function, init, and 1-arity result extraction function, result.
     * The step function is used as the iterator function in reduce. The result function is used
     * to convert the final accumulator into the return type and in most cases is R.identity.
     * The init function can be used to provide an initial accumulator, but is ignored by transduce.
     *
     * The iteration is performed with R.reduce after initializing the transducer.
     *
     * @func
     * @memberOf R
     * @category List
     * @sig (c -> c) -> (a,b -> a) -> a -> [b] -> a
     * @param {Function} xf The transducer function. Receives a transformer and returns a transformer.
     * @param {Function} fn The iterator function. Receives two values, the accumulator and the
     *        current element from the array. Wrapped as transformer, if necessary, and used to
     *        initialize the transducer
     * @param {*} acc The initial accumulator value.
     * @param {Array} list The list to iterate over.
     * @see R.into
     * @return {*} The final, accumulated value.
     * @example
     *
     *      let numbers = [1, 2, 3, 4];
     *      let transducer = R.compose(R.map(R.add(1)), R.take(2));
     *
     *      R.transduce(transducer, R.flip(R.append), [], numbers); //=> [2, 3]
     */
    let transduce = curryN(4, function (xf, fn, acc, list) {
        return _reduce(xf(typeof fn === 'function' ? _xwrap(fn) : fn), acc, list);
    });

    /**
     * Combines two lists into a set (i.e. no duplicates) composed of the elements of each list.  Duplication is
     * determined according to the value returned by applying the supplied predicate to two list elements.
     *
     * @func
     * @memberOf R
     * @category Relation
     * @sig (a,a -> Boolean) -> [a] -> [a] -> [a]
     * @param {Function} pred A predicate used to test whether two items are equal.
     * @param {Array} list1 The first list.
     * @param {Array} list2 The second list.
     * @return {Array} The first and second lists concatenated, with
     *         duplicates removed.
     * @see R.union
     * @example
     *
     *      function cmp(x, y) { return x.a === y.a; }
     *      let l1 = [{a: 1}, {a: 2}];
     *      let l2 = [{a: 1}, {a: 4}];
     *      R.unionWith(cmp, l1, l2); //=> [{a: 1}, {a: 2}, {a: 4}]
     */
    let unionWith = _curry3(function unionWith(pred, list1, list2) {
        return uniqWith(pred, _concat(list1, list2));
    });

    /**
     * Returns a new list containing only one copy of each element in the original list.
     * Equality is strict here, meaning reference equality for objects and non-coercing equality
     * for primitives.
     *
     * @func
     * @memberOf R
     * @category List
     * @sig [a] -> [a]
     * @param {Array} list The array to consider.
     * @return {Array} The list of unique items.
     * @example
     *
     *      R.uniq([1, 1, 2, 1]); //=> [1, 2]
     *      R.uniq([{}, {}]);     //=> [{}, {}]
     *      R.uniq([1, '1']);     //=> [1, '1']
     */
    let uniq = uniqWith(eq);

    /**
     * Returns a new list by pulling every item at the first level of nesting out, and putting
     * them in a new array.
     *
     * @func
     * @memberOf R
     * @category List
     * @sig [a] -> [b]
     * @param {Array} list The array to consider.
     * @return {Array} The flattened list.
     * @example
     *
     *      R.unnest([1, [2], [[3]]]); //=> [1, 2, [3]]
     *      R.unnest([[1, 2], [3, 4], [5, 6]]); //=> [1, 2, 3, 4, 5, 6]
     */
    let unnest = _curry1(_makeFlat(false));

    /**
     * Accepts a function `fn` and any number of transformer functions and returns a new
     * function. When the new function is invoked, it calls the function `fn` with parameters
     * consisting of the result of calling each supplied handler on successive arguments to the
     * new function.
     *
     * If more arguments are passed to the returned function than transformer functions, those
     * arguments are passed directly to `fn` as additional parameters. If you expect additional
     * arguments that don't need to be transformed, although you can ignore them, it's best to
     * pass an identity function so that the new function reports the correct arity.
     *
     * @func
     * @memberOf R
     * @category Function
     * @sig (x1 -> x2 -> ... -> z) -> ((a -> x1), (b -> x2), ...) -> (a -> b -> ... -> z)
     * @param {Function} fn The function to wrap.
     * @param {...Function} transformers A letiable number of transformer functions
     * @return {Function} The wrapped function.
     * @example
     *
     *      // Example 1:
     *
     *      // Number -> [Person] -> [Person]
     *      let byAge = R.useWith(R.filter, R.propEq('age'), R.identity);
     *
     *      let kids = [
     *        {name: 'Abbie', age: 6},
     *        {name: 'Brian', age: 5},
     *        {name: 'Chris', age: 6},
     *        {name: 'David', age: 4},
     *        {name: 'Ellie', age: 5}
     *      ];
     *
     *      byAge(5, kids); //=> [{name: 'Brian', age: 5}, {name: 'Ellie', age: 5}]
     *
     *      // Example 2:
     *
     *      let double = function(y) { return y * 2; };
     *      let square = function(x) { return x * x; };
     *      let add = function(a, b) { return a + b; };
     *      // Adds any number of arguments together
     *      let addAll = function() {
     *        return R.reduce(add, 0, arguments);
     *      };
     *
     *      // Basic example
     *      let addDoubleAndSquare = R.useWith(addAll, double, square);
     *
     *      //≅ addAll(double(10), square(5));
     *      addDoubleAndSquare(10, 5); //=> 45
     *
     *      // Example of passing more arguments than transformers
     *      //≅ addAll(double(10), square(5), 100);
     *      addDoubleAndSquare(10, 5, 100); //=> 145
     *
     *      // If there are extra _expected_ arguments that don't need to be transformed, although
     *      // you can ignore them, it might be best to pass in the identity function so that the new
     *      // function correctly reports arity.
     *      let addDoubleAndSquareWithExtraParams = R.useWith(addAll, double, square, R.identity);
     *      // addDoubleAndSquareWithExtraParams.length //=> 3
     *      //≅ addAll(double(10), square(5), R.identity(100));
     *      addDoubleAndSquare(10, 5, 100); //=> 145
     */
    /*, transformers */
    let useWith = curry(function useWith(fn) {
        let transformers = _slice(arguments, 1);
        let tlen = transformers.length;
        return curry(arity(tlen, function () {
            let args = [], idx = -1;
            while (++idx < tlen) {
                args[idx] = transformers[idx](arguments[idx]);
            }
            return fn.apply(this, args.concat(_slice(arguments, tlen)));
        }));
    });

    /**
     * Returns a list of all the enumerable own properties of the supplied object.
     * Note that the order of the output array is not guaranteed across
     * different JS platforms.
     *
     * @func
     * @memberOf R
     * @category Object
     * @sig {k: v} -> [v]
     * @param {Object} obj The object to extract values from
     * @return {Array} An array of the values of the object's own properties.
     * @example
     *
     *      R.values({a: 1, b: 2, c: 3}); //=> [1, 2, 3]
     */
    let values = _curry1(function values(obj) {
        let props = keys(obj);
        let len = props.length;
        let vals = [];
        let idx = -1;
        while (++idx < len) {
            vals[idx] = obj[props[idx]];
        }
        return vals;
    });

    /**
     * Takes a spec object and a test object; returns true if the test satisfies
     * the spec, false otherwise. An object satisfies the spec if, for each of the
     * spec's own properties, accessing that property of the object gives the same
     * value (in `R.eq` terms) as accessing that property of the spec.
     *
     * `whereEq` is a specialization of [`where`](#where).
     *
     * @func
     * @memberOf R
     * @category Object
     * @sig {String: *} -> {String: *} -> Boolean
     * @param {Object} spec
     * @param {Object} testObj
     * @return {Boolean}
     * @see R.where
     * @example
     *
     *      // pred :: Object -> Boolean
     *      let pred = R.where({a: 1, b: 2});
     *
     *      pred({a: 1});              //=> false
     *      pred({a: 1, b: 2});        //=> true
     *      pred({a: 1, b: 2, c: 3});  //=> true
     *      pred({a: 1, b: 1});        //=> false
     */
    let whereEq = _curry2(function whereEq(spec, testObj) {
        return where(mapObj(eq, spec), testObj);
    });

    // The algorithm used to handle cyclic structures is
    // inspired by underscore's isEqual
    // RegExp equality algorithm: http://stackoverflow.com/a/10776635
    let _eqDeep = function _eqDeep(a, b, stackA, stackB) {
        let typeA = type(a);
        if (typeA !== type(b)) {
            return false;
        }
        if (eq(a, b)) {
            return true;
        }
        if (typeA == 'RegExp') {
            // RegExp equality algorithm: http://stackoverflow.com/a/10776635
            return a.source === b.source && a.global === b.global && a.ignoreCase === b.ignoreCase && a.multiline === b.multiline && a.sticky === b.sticky && a.unicode === b.unicode;
        }
        if (Object(a) === a) {
            if (typeA === 'Date' && a.getTime() != b.getTime()) {
                return false;
            }
            let keysA = keys(a);
            if (keysA.length !== keys(b).length) {
                return false;
            }
            let idx = stackA.length;
            while (--idx >= 0) {
                if (stackA[idx] === a) {
                    return stackB[idx] === b;
                }
            }
            stackA[stackA.length] = a;
            stackB[stackB.length] = b;
            idx = keysA.length;
            while (--idx >= 0) {
                let key = keysA[idx];
                if (!_has(key, b) || !_eqDeep(b[key], a[key], stackA, stackB)) {
                    return false;
                }
            }
            stackA.pop();
            stackB.pop();
            return true;
        }
        return false;
    };

    /**
     * Assigns own enumerable properties of the other object to the destination
     * object preferring items in other.
     *
     * @private
     * @memberOf R
     * @category Object
     * @param {Object} destination The destination object.
     * @param {Object} other The other object to merge with destination.
     * @return {Object} The destination object.
     * @example
     *
     *      _extend({ 'name': 'fred', 'age': 10 }, { 'age': 40 });
     *      //=> { 'name': 'fred', 'age': 40 }
     */
    let _extend = function _extend(destination, other) {
        let props = keys(other);
        let idx = -1, length = props.length;
        while (++idx < length) {
            destination[props[idx]] = other[props[idx]];
        }
        return destination;
    };

    let _pluck = function _pluck(p, list) {
        return map(prop(p), list);
    };

    /**
     * Create a predicate wrapper which will call a pick function (all/any) for each predicate
     *
     * @private
     * @see R.all
     * @see R.any
     */
    // Call function immediately if given arguments
    // Return a function which will call the predicates with the provided arguments
    function _predicateWrap(predPicker) {
        return function (...args) {
            const preds = args[0];
            const hasExtraArgs = args.length > 1;
    
            function applyPredicate(predicate, innerArgs) {
                return predicate(...innerArgs);
            }
    
            function processPredicate(predicate, innerArgs) {
                return applyPredicate(predicate, innerArgs);
            }
    
            function predIterator(innerArgs) {
                return predPicker(processPredicate, preds, innerArgs);
            }
    
            if (hasExtraArgs) {
                return predIterator(args.slice(1));
            }
    
            const arityFunction = arity(max(_pluck('length', preds)), predIterator);
            return arityFunction;
        };
    }
    
    
    // Function, RegExp, user-defined types
    let _toString = function _toString(x, seen) {
        let recur = function recur(y) {
            let xs = seen.concat([x]);
            return _indexOf(xs, y) >= 0 ? '<Circular>' : _toString(y, xs);
        };
        switch (Object.prototype.toString.call(x)) {
        case '[object Arguments]':
            return '(function() { return arguments; }(' + _map(recur, x).join(', ') + '))';
        case '[object Array]':
            return '[' + _map(recur, x).join(', ') + ']';
        case '[object Boolean]':
            return typeof x === 'object' ? 'new Boolean(' + recur(x.valueOf()) + ')' : x.toString();
        case '[object Date]':
            return 'new Date(' + _quote(_toISOString(x)) + ')';
        case '[object Null]':
            return 'null';
            case '[object Number]':
                if (typeof x === 'object') {
                    return 'new Number(' + recur(x.valueOf()) + ')';
                } else if (1 / x === -Infinity) {
                    return '-0';
                } else {
                    return x.toString(10);
                }            
        case '[object String]':
            return typeof x === 'object' ? 'new String(' + recur(x.valueOf()) + ')' : _quote(x);
        case '[object Undefined]':
            return 'undefined';
        default:
            return typeof x.constructor === 'function' && x.constructor.name !== 'Object' && typeof x.toString === 'function' && x.toString() !== '[object Object]' ? x.toString() : // Function, RegExp, user-defined types
            '{' + _map(function (k) {
                return _quote(k) + ': ' + recur(x[k]);
            }, keys(x).sort()).join(', ') + '}';
        }
    };

    /**
     * Given a list of predicates, returns a new predicate that will be true exactly when all of them are.
     *
     * @func
     * @memberOf R
     * @category Logic
     * @sig [(*... -> Boolean)] -> (*... -> Boolean)
     * @param {Array} list An array of predicate functions
     * @param {*} optional Any arguments to pass into the predicates
     * @return {Function} a function that applies its arguments to each of
     *         the predicates, returning `true` if all are satisfied.
     * @example
     *
     *      let gt10 = function(x) { return x > 10; };
     *      let even = function(x) { return x % 2 === 0};
     *      let f = R.allPass([gt10, even]);
     *      f(11); //=> false
     *      f(12); //=> true
     */
    let allPass = curry(_predicateWrap(_all));

    /**
     * Given a list of predicates returns a new predicate that will be true exactly when any one of them is.
     *
     * @func
     * @memberOf R
     * @category Logic
     * @sig [(*... -> Boolean)] -> (*... -> Boolean)
     * @param {Array} list An array of predicate functions
     * @param {*} optional Any arguments to pass into the predicates
     * @return {Function} A function that applies its arguments to each of the predicates, returning
     *         `true` if all are satisfied.
     * @example
     *
     *      let gt10 = function(x) { return x > 10; };
     *      let even = function(x) { return x % 2 === 0};
     *      let f = R.anyPass([gt10, even]);
     *      f(11); //=> true
     *      f(8); //=> true
     *      f(9); //=> false
     */
    let anyPass = curry(_predicateWrap(_any));

    /**
     * ap applies a list of functions to a list of values.
     *
     * @func
     * @memberOf R
     * @category Function
     * @sig [f] -> [a] -> [f a]
     * @param {Array} fns An array of functions
     * @param {Array} vs An array of values
     * @return {Array} An array of results of applying each of `fns` to all of `vs` in turn.
     * @example
     *
     *      R.ap([R.multiply(2), R.add(3)], [1,2,3]); //=> [2, 4, 6, 4, 5, 6]
     */
    let ap = _curry2(function ap(fns, vs) {
        return _hasMethod('ap', fns) ? fns.ap(vs) : _reduce(function (acc, fn) {
            return _concat(acc, map(fn, vs));
        }, [], fns);
    });

    /**
     * Returns the result of calling its first argument with the remaining
     * arguments. This is occasionally useful as a converging function for
     * `R.converge`: the left branch can produce a function while the right
     * branch produces a value to be passed to that function as an argument.
     *
     * @func
     * @memberOf R
     * @category Function
     * @sig (*... -> a),*... -> a
     * @param {Function} fn The function to apply to the remaining arguments.
     * @param {...*} args Any number of positional arguments.
     * @return {*}
     * @example
     *
     *      let indentN = R.pipe(R.times(R.always(' ')),
     *                           R.join(''),
     *                           R.replace(/^(?!$)/gm));
     *
     *      let format = R.converge(R.call,
     *                              R.pipe(R.prop('indent'), indentN),
     *                              R.prop('value'));
     *
     *      format({indent: 2, value: 'foo\nbar\nbaz\n'}); //=> '  foo\n  bar\n  baz\n'
     */
    let call = curry(function call(fn) {
        return fn.apply(this, _slice(arguments, 1));
    });

    /**
     * `chain` maps a function over a list and concatenates the results.
     * This implementation is compatible with the
     * Fantasy-land Chain spec, and will work with types that implement that spec.
     * `chain` is also known as `flatMap` in some libraries
     *
     * @func
     * @memberOf R
     * @category List
     * @sig (a -> [b]) -> [a] -> [b]
     * @param {Function} fn
     * @param {Array} list
     * @return {Array}
     * @example
     *
     *      let duplicate = function(n) {
     *        return [n, n];
     *      };
     *      R.chain(duplicate, [1, 2, 3]); //=> [1, 1, 2, 2, 3, 3]
     */
    let chain = _curry2(_checkForMethod('chain', function chain(f, list) {
        return unnest(_map(f, list));
    }));

    /**
     * Turns a list of Functors into a Functor of a list, applying
     * a mapping function to the elements of the list along the way.
     *
     * Note: `commuteMap` may be more useful to convert a list of non-Array Functors (e.g.
     * Maybe, Either, etc.) to Functor of a list.
     *
     * @func
     * @memberOf R
     * @category List
     * @see R.commute
     * @sig (a -> (b -> c)) -> (x -> [x]) -> [[*]...]
     * @param {Function} fn The transformation function
     * @param {Function} of A function that returns the data type to return
     * @param {Array} list An Array (or other Functor) of Arrays (or other Functors)
     * @return {Array}
     * @example
     *
     *      let plus10map = R.map(function(x) { return x + 10; });
     *      let as = [[1], [3, 4]];
     *      R.commuteMap(R.map(function(x) { return x + 10; }), R.of, as); //=> [[11, 13], [11, 14]]
     *
     *      let bs = [[1, 2], [3]];
     *      R.commuteMap(plus10map, R.of, bs); //=> [[11, 13], [12, 13]]
     *
     *      let cs = [[1, 2], [3, 4]];
     *      R.commuteMap(plus10map, R.of, cs); //=> [[11, 13], [12, 13], [11, 14], [12, 14]]
     */
    let commuteMap = _curry3(function commuteMap(fn, of, list) {
        function consF(acc, ftor) {
            return ap(map(append, fn(ftor)), acc);
        }
        return _reduce(consF, of([]), list);
    });

    /**
     * Wraps a constructor function inside a curried function that can be called with the same
     * arguments and returns the same type. The arity of the function returned is specified
     * to allow using letiadic constructor functions.
     *
     * @func
     * @memberOf R
     * @category Function
     * @sig Number -> (* -> {*}) -> (* -> {*})
     * @param {Number} n The arity of the constructor function.
     * @param {Function} Fn The constructor function to wrap.
     * @return {Function} A wrapped, curried constructor function.
     * @example
     *
     *      // letiadic constructor function
     *      let Widget = function() {
     *        this.children = Array.prototype.slice.call(arguments);
     *        // ...
     *      };
     *      Widget.prototype = {
     *        // ...
     *      };
     *      let allConfigs = {
     *        // ...
     *      };
     *      R.map(R.constructN(1, Widget), allConfigs); // a list of Widgets
     */
    let constructN = _curry2(function constructN(n, Fn) {
        if (n > 10) {
            throw new Error('Constructor with greater than ten arguments');
        }
        if (n === 0) {
            return function () {
                return new Fn();
            };
        }
    
        let argNames = Array.from({ length: n }, (_, i) => `$${i}`).join(", ");
        let functionBody = `"use strict"; return function(${argNames}) { return new Fn(${argNames}); };`;
    
        return curry(nAry(n, new Function("Fn", functionBody)(Fn)));
    });
    
    /**
     * Returns a new list without any consecutively repeating elements. Equality is
     * determined by applying the supplied predicate two consecutive elements.
     * The first element in a series of equal element is the one being preserved.
     *
     * Acts as a transducer if a transformer is given in list position.
     * @see R.transduce
     *
     * @func
     * @memberOf R
     * @category List
     * @sig (a, a -> Boolean) -> [a] -> [a]
     * @param {Function} pred A predicate used to test whether two items are equal.
     * @param {Array} list The array to consider.
     * @return {Array} `list` without repeating elements.
     * @example
     *
     *      function lengthEq(x, y) { return Math.abs(x) === Math.abs(y); };
     *      let l = [1, -1, 1, 3, 4, -4, -4, -5, 5, 3, 3];
     *      R.dropRepeatsWith(lengthEq, l); //=> [1, 3, 4, -5, 3]
     */
    let dropRepeatsWith = _curry2(_dispatchable('dropRepeatsWith', _xdropRepeatsWith, function dropRepeatsWith(pred, list) {
        let result = [];
        let idx = 0;
        let len = list.length;
        if (len !== 0) {
            result[0] = list[0];
            while (++idx < len) {
                if (!pred(last(result), list[idx])) {
                    result[result.length] = list[idx];
                }
            }
        }
        return result;
    }));

    /**
     * Performs a deep test on whether two items are equal.
     * Equality implies the two items are semmatically equivalent.
     * Cyclic structures are handled as expected
     *
     * @func
     * @memberOf R
     * @category Relation
     * @sig a -> b -> Boolean
     * @param {*} a
     * @param {*} b
     * @return {Boolean}
     * @example
     *
     *      let o = {};
     *      R.eqDeep(o, o); //=> true
     *      R.eqDeep(o, {}); //=> true
     *      R.eqDeep(1, 1); //=> true
     *      R.eqDeep(1, '1'); //=> false
     *
     *      let a = {}; a.v = a;
     *      let b = {}; b.v = b;
     *      R.eqDeep(a, b); //=> true
     */
    let eqDeep = _curry2(function eqDeep(a, b) {
        return _eqDeep(a, b, [], []);
    });

    /**
     * Creates a new object by evolving a shallow copy of `object`, according to the
     * `transformation` functions.  All non-primitive properties are copied by reference.
     *
     * @func
     * @memberOf R
     * @category Object
     * @sig {k: (v -> v)} -> {k: v} -> {k: v}
     * @param {Object} transformations The object specifying transformation functions to apply
     *        to the object.
     * @param {Object} object The object to be transformed.
     * @return {Object} The transformed object.
     * @example
     *
     *      R.evolve({ elapsed: R.add(1), remaining: R.add(-1) }, { name: 'Tomato', elapsed: 100, remaining: 1400 }); //=> { name: 'Tomato', elapsed: 101, remaining: 1399 }
     */
    let evolve = _curry2(function evolve(transformations, object) {
        return _extend(_extend({}, object), mapObjIndexed(function (fn, key) {
            return fn(object[key]);
        }, transformations));
    });

    /**
     * Returns a list of function names of object's own functions
     *
     * @func
     * @memberOf R
     * @category Object
     * @sig {*} -> [String]
     * @param {Object} obj The objects with functions in it
     * @return {Array} A list of the object's own properties that map to functions.
     * @example
     *
     *      R.functions(R); // returns list of ramda's own function names
     *
     *      let F = function() { this.x = function(){}; this.y = 1; }
     *      F.prototype.z = function() {};
     *      F.prototype.a = 100;
     *      R.functions(new F()); //=> ["x"]
     */
    let functions = _curry1(_functionsWith(keys));

    /**
     * Returns all but the last element of a list.
     *
     * @func
     * @memberOf R
     * @category List
     * @sig [a] -> [a]
     * @param {Array} list The array to consider.
     * @return {Array} A new array containing all but the last element of the input list, or an
     *         empty list if the input list is empty.
     * @example
     *
     *      R.init(['fi', 'fo', 'fum']); //=> ['fi', 'fo']
     */
    let init = slice(0, -1);

    /**
     * Combines two lists into a set (i.e. no duplicates) composed of those elements common to both lists.
     *
     * @func
     * @memberOf R
     * @category Relation
     * @sig [a] -> [a] -> [a]
     * @param {Array} list1 The first list.
     * @param {Array} list2 The second list.
     * @see R.intersectionWith
     * @return {Array} The list of elements found in both `list1` and `list2`.
     * @example
     *
     *      R.intersection([1,2,3,4], [7,6,5,4,3]); //=> [4, 3]
     */
    let intersection = _curry2(function intersection(list1, list2) {
        return uniq(_filter(flip(_contains)(list1), list2));
    });

    /**
     * Same as R.invertObj, however this accounts for objects
     * with duplicate values by putting the values into an
     * array.
     *
     * @func
     * @memberOf R
     * @category Object
     * @sig {s: x} -> {x: [ s, ... ]}
     * @param {Object} obj The object or array to invert
     * @return {Object} out A new object with keys
     * in an array.
     * @example
     *
     *      let raceResultsByFirstName = {
     *        first: 'alice',
     *        second: 'jake',
     *        third: 'alice',
     *      };
     *      R.invert(raceResultsByFirstName);
     *      //=> { 'alice': ['first', 'third'], 'jake':['second'] }
     */
    let invert = _curry1(function invert(obj) {
        let props = keys(obj);
        let len = props.length;
        let idx = -1;
        let out = {};
        while (++idx < len) {
            let key = props[idx];
            let val = obj[key];
            let list;
            if (_has(val, out)) {
                list = out[val];
            } else {
                out[val] = [];
                list = out[val];
            }
            list[list.length] = key;
        }
        return out;
    });

    /**
     * Returns a new object with the keys of the given object
     * as values, and the values of the given object as keys.
     *
     * @func
     * @memberOf R
     * @category Object
     * @sig {s: x} -> {x: s}
     * @param {Object} obj The object or array to invert
     * @return {Object} out A new object
     * @example
     *
     *      let raceResults = {
     *        first: 'alice',
     *        second: 'jake'
     *      };
     *      R.invertObj(raceResults);
     *      //=> { 'alice': 'first', 'jake':'second' }
     *
     *      // Alternatively:
     *      let raceResults = ['alice', 'jake'];
     *      R.invertObj(raceResults);
     *      //=> { 'alice': '0', 'jake':'1' }
     */
    let invertObj = _curry1(function invertObj(obj) {
        let props = keys(obj);
        let len = props.length;
        let idx = -1;
        let out = {};
        while (++idx < len) {
            let key = props[idx];
            out[obj[key]] = key;
        }
        return out;
    });

    /**
     * "lifts" a function to be the specified arity, so that it may "map over" that many
     * lists (or other Functors).
     *
     * @func
     * @memberOf R
     * @see R.lift
     * @category Function
     * @sig Number -> (*... -> *) -> ([*]... -> [*])
     * @param {Function} fn The function to lift into higher context
     * @return {Function} The function `fn` applicable to mappable objects.
     * @example
     *
     *      let madd3 = R.liftN(3, R.curryN(3, function() {
     *        return R.reduce(R.add, 0, arguments);
     *      }));
     *      madd3([1,2,3], [1,2,3], [1]); //=> [3, 4, 5, 4, 5, 6, 5, 6, 7]
     */
    let liftN = _curry2(function liftN(arity, fn) {
        let lifted = curryN(arity, fn);
        return curryN(arity, function () {
            return _reduce(ap, map(lifted, arguments[0]), _slice(arguments, 1));
        });
    });

    /**
     * Returns the mean of the given list of numbers.
     *
     * @func
     * @memberOf R
     * @category Math
     * @sig [Number] -> Number
     * @param {Array} list
     * @return {Number}
     * @example
     *
     *      R.mean([2, 7, 9]); //=> 6
     *      R.mean([]); //=> NaN
     */
    let mean = _curry1(function mean(list) {
        return sum(list) / list.length;
    });

    /**
     * Returns the median of the given list of numbers.
     *
     * @func
     * @memberOf R
     * @category Math
     * @sig [Number] -> Number
     * @param {Array} list
     * @return {Number}
     * @example
     *
     *      R.median([2, 9, 7]); //=> 7
     *      R.median([7, 2, 10, 9]); //=> 8
     *      R.median([]); //=> NaN
     */
    let median = _curry1(function median(list) {
        let len = list.length;
        if (len === 0) {
            return NaN;
        }
        let width = 2 - len % 2;
        let idx = (len - width) / 2;
        return mean(_slice(list).sort(function (a, b) {
            if(a < b){
                return -1;
            }
            else if(a > b){
                return 1;
            }
            else{
                return 0;
            }
        }).slice(idx, idx + width));
    });

    /**
     * Create a new object with the own properties of a
     * merged with the own properties of object b.
     * This function will *not* mutate passed-in objects.
     *
     * @func
     * @memberOf R
     * @category Object
     * @sig {k: v} -> {k: v} -> {k: v}
     * @param {Object} a source object
     * @param {Object} b object with higher precedence in output
     * @return {Object} The destination object.
     * @example
     *
     *      R.merge({ 'name': 'fred', 'age': 10 }, { 'age': 40 });
     *      //=> { 'name': 'fred', 'age': 40 }
     *
     *      let resetToDefault = R.merge(R.__, {x: 0});
     *      resetToDefault({x: 5, y: 2}); //=> {x: 0, y: 2}
     */
    let merge = _curry2(function merge(a, b) {
        return _extend(_extend({}, a), b);
    });

    /**
     * Merges a list of objects together into one object.
     *
     * @func
     * @memberOf R
     * @category List
     * @sig [{k: v}] -> {k: v}
     * @param {Array} list An array of objects
     * @return {Object} A merged object.
     * @see reduce
     * @example
     *
     *      R.mergeAll([{foo:1},{bar:2},{baz:3}]); //=> {foo:1,bar:2,baz:3}
     *      R.mergeAll([{foo:1},{foo:2},{bar:2}]); //=> {foo:2,bar:2}
     */
    let mergeAll = _curry1(function mergeAll(list) {
        return reduce(merge, {}, list);
    });

    /**
     * Returns a new list by plucking the same named property off all objects in the list supplied.
     *
     * @func
     * @memberOf R
     * @category List
     * @sig String -> {*} -> [*]
     * @param {Number|String} key The key name to pluck off of each object.
     * @param {Array} list The array to consider.
     * @return {Array} The list of values for the given key.
     * @example
     *
     *      R.pluck('a')([{a: 1}, {a: 2}]); //=> [1, 2]
     *      R.pluck(0)([[1, 2], [3, 4]]);   //=> [1, 3]
     */
    let pluck = _curry2(_pluck);

    /**
     * Multiplies together all the elements of a list.
     *
     * @func
     * @memberOf R
     * @category Math
     * @sig [Number] -> Number
     * @param {Array} list An array of numbers
     * @return {Number} The product of all the numbers in the list.
     * @see reduce
     * @example
     *
     *      R.product([2,4,6,8,100,1]); //=> 38400
     */
    let product = reduce(_multiply, 1);

    /**
     * Reasonable analog to SQL `select` statement.
     *
     * @func
     * @memberOf R
     * @category Object
     * @category Relation
     * @sig [k] -> [{k: v}] -> [{k: v}]
     * @param {Array} props The property names to project
     * @param {Array} objs The objects to query
     * @return {Array} An array of objects with just the `props` properties.
     * @example
     *
     *      let abby = {name: 'Abby', age: 7, hair: 'blond', grade: 2};
     *      let fred = {name: 'Fred', age: 12, hair: 'brown', grade: 7};
     *      let kids = [abby, fred];
     *      R.project(['name', 'grade'], kids); //=> [{name: 'Abby', grade: 2}, {name: 'Fred', grade: 7}]
     */
    // passing `identity` gives correct arity
    let project = useWith(_map, pickAll, identity);

    /**
     * Returns the string representation of the given value. `eval`'ing the output
     * should result in a value equivalent to the input value. Many of the built-in
     * `toString` methods do not satisfy this requirement.
     *
     * If the given value is an `[object Object]` with a `toString` method other
     * than `Object.prototype.toString`, this method is invoked with no arguments
     * to produce the return value. This means user-defined constructor functions
     * can provide a suitable `toString` method. For example:
     *
     *     function Point(x, y) {
     *       this.x = x;
     *       this.y = y;
     *     }
     *
     *     Point.prototype.toString = function() {
     *       return 'new Point(' + this.x + ', ' + this.y + ')';
     *     };
     *
     *     R.toString(new Point(1, 2)); //=> 'new Point(1, 2)'
     *
     * @func
     * @memberOf R
     * @category String
     * @sig * -> String
     * @param {*} val
     * @return {String}
     * @example
     *
     *      R.toString(42); //=> '42'
     *      R.toString('abc'); //=> '"abc"'
     *      R.toString([1, 2, 3]); //=> '[1, 2, 3]'
     *      R.toString({foo: 1, bar: 2, baz: 3}); //=> '{"bar": 2, "baz": 3, "foo": 1}'
     *      R.toString(new Date('2001-02-03T04:05:06Z')); //=> 'new Date("2001-02-03T04:05:06.000Z")'
     */
    let toString = _curry1(function toString(val) {
        return _toString(val, []);
    });

    /**
     * Combines two lists into a set (i.e. no duplicates) composed of the
     * elements of each list.
     *
     * @func
     * @memberOf R
     * @category Relation
     * @sig [a] -> [a] -> [a]
     * @param {Array} as The first list.
     * @param {Array} bs The second list.
     * @return {Array} The first and second lists concatenated, with
     *         duplicates removed.
     * @example
     *
     *      R.union([1, 2, 3], [2, 3, 4]); //=> [1, 2, 3, 4]
     */
    let union = _curry2(compose(uniq, _concat));

    let _stepCat = function () {
        let _stepCatArray = {
            '@@transducer/init': Array,
            '@@transducer/step': function (xs, x) {
                return _concat(xs, [x]);
            },
            '@@transducer/result': _identity
        };
        let _stepCatString = {
            '@@transducer/init': String,
            '@@transducer/step': _add,
            '@@transducer/result': _identity
        };
        let _stepCatObject = {
            '@@transducer/init': Object,
            '@@transducer/step': function (result, input) {
                return merge(result, isArrayLike(input) ? _createMapEntry(input[0], input[1]) : input);
            },
            '@@transducer/result': _identity
        };
        return function _stepCat(obj) {
            if (_isTransformer(obj)) {
                return obj;
            }
            if (isArrayLike(obj)) {
                return _stepCatArray;
            }
            if (typeof obj === 'string') {
                return _stepCatString;
            }
            if (typeof obj === 'object') {
                return _stepCatObject;
            }
            throw new Error('Cannot create transformer for ' + obj);
        };
    }();

    /**
     * Turns a list of Functors into a Functor of a list.
     *
     * Note: `commute` may be more useful to convert a list of non-Array Functors (e.g.
     * Maybe, Either, etc.) to Functor of a list.
     *
     * @func
     * @memberOf R
     * @category List
     * @see R.commuteMap
     * @sig (x -> [x]) -> [[*]...]
     * @param {Function} of A function that returns the data type to return
     * @param {Array} list An Array (or other Functor) of Arrays (or other Functors)
     * @return {Array}
     * @example
     *
     *      let as = [[1], [3, 4]];
     *      R.commute(R.of, as); //=> [[1, 3], [1, 4]]
     *
     *      let bs = [[1, 2], [3]];
     *      R.commute(R.of, bs); //=> [[1, 3], [2, 3]]
     *
     *      let cs = [[1, 2], [3, 4]];
     *      R.commute(R.of, cs); //=> [[1, 3], [2, 3], [1, 4], [2, 4]]
     */
    let commute = commuteMap(map(identity));

    /**
     * Wraps a constructor function inside a curried function that can be called with the same
     * arguments and returns the same type.
     *
     * @func
     * @memberOf R
     * @category Function
     * @sig (* -> {*}) -> (* -> {*})
     * @param {Function} Fn The constructor function to wrap.
     * @return {Function} A wrapped, curried constructor function.
     * @example
     *
     *      // Constructor function
     *      let Widget = function(config) {
     *        // ...
     *      };
     *      Widget.prototype = {
     *        // ...
     *      };
     *      let allConfigs = {
     *        // ...
     *      };
     *      R.map(R.construct(Widget), allConfigs); // a list of Widgets
     */
    let construct = _curry1(function construct(Fn) {
        return constructN(Fn.length, Fn);
    });

    /**
     * Accepts at least three functions and returns a new function. When invoked, this new
     * function will invoke the first function, `after`, passing as its arguments the
     * results of invoking the subsequent functions with whatever arguments are passed to
     * the new function.
     *
     * @func
     * @memberOf R
     * @category Function
     * @sig (x1 -> x2 -> ... -> z) -> ((a -> b -> ... -> x1), (a -> b -> ... -> x2), ...) -> (a -> b -> ... -> z)
     * @param {Function} after A function. `after` will be invoked with the return values of
     *        `fn1` and `fn2` as its arguments.
     * @param {...Function} functions A letiable number of functions.
     * @return {Function} A new function.
     * @example
     *
     *      let add = function(a, b) { return a + b; };
     *      let multiply = function(a, b) { return a * b; };
     *      let subtract = function(a, b) { return a - b; };
     *
     *      //≅ multiply( add(1, 2), subtract(1, 2) );
     *      R.converge(multiply, add, subtract)(1, 2); //=> -3
     *
     *      let add3 = function(a, b, c) { return a + b + c; };
     *      R.converge(add3, multiply, add, subtract)(1, 2); //=> 4
     */
    let converge = curryN(3, function (after) {
        let fns = _slice(arguments, 1);
        return curryN(max(pluck('length', fns)), function () {
            let args = arguments;
            let context = this;
            return after.apply(context, _map(function (fn) {
                return fn.apply(context, args);
            }, fns));
        });
    });

    /**
     * Returns a new list without any consecutively repeating elements.
     *
     * Acts as a transducer if a transformer is given in list position.
     * @see R.transduce
     *
     * @func
     * @memberOf R
     * @category List
     * @sig [a] -> [a]
     * @param {Array} list The array to consider.
     * @return {Array} `list` without repeating elements.
     * @example
     *
     *     R.dropRepeats([1, 1, 1, 2, 3, 4, 4, 2, 2]); //=> [1, 2, 3, 4, 2]
     */
    let dropRepeats = _curry1(_dispatchable('dropRepeats', _xdropRepeatsWith(_eq), dropRepeatsWith(_eq)));

    /**
     * Transforms the items of the list with the transducer and appends the transformed items to
     * the accumulator using an appropriate iterator function based on the accumulator type.
     *
     * The accumulator can be an array, string, object or a transformer. Iterated items will
     * be appended to arrays and concatenated to strings. Objects will be merged directly or 2-item
     * arrays will be merged as key, value pairs.
     *
     * The accumulator can also be a transformer object that provides a 2-arity reducing iterator
     * function, step, 0-arity initial value function, init, and 1-arity result extraction function
     * result. The step function is used as the iterator function in reduce. The result function is
     * used to convert the final accumulator into the return type and in most cases is R.identity.
     * The init function is used to provide the initial accumulator.
     *
     * The iteration is performed with R.reduce after initializing the transducer.
     *
     * @func
     * @memberOf R
     * @category List
     * @sig a -> (b -> b) -> [c] -> a
     * @param {*} acc The initial accumulator value.
     * @param {Function} xf The transducer function. Receives a transformer and returns a transformer.
     * @param {Array} list The list to iterate over.
     * @return {*} The final, accumulated value.
     * @example
     *
     *      let numbers = [1, 2, 3, 4];
     *      let transducer = R.compose(R.map(R.add(1)), R.take(2));
     *
     *      R.into([], transducer, numbers); //=> [2, 3]
     *
     *      let intoArray = R.into([]);
     *      intoArray(transducer, numbers); //=> [2, 3]
     */
    let into = _curry3(function into(acc, xf, list) {
        return _isTransformer(acc) ? _reduce(xf(acc), acc['@@transducer/init'](), list) : _reduce(xf(_stepCat(acc)), acc, list);
    });

    /**
     * "lifts" a function of arity > 1 so that it may "map over" an Array or
     * other Functor.
     *
     * @func
     * @memberOf R
     * @see R.liftN
     * @category Function
     * @sig (*... -> *) -> ([*]... -> [*])
     * @param {Function} fn The function to lift into higher context
     * @return {Function} The function `fn` applicable to mappable objects.
     * @example
     *
     *      let madd3 = R.lift(R.curry(function(a, b, c) {
     *        return a + b + c;
     *      }));
     *      madd3([1,2,3], [1,2,3], [1]); //=> [3, 4, 5, 4, 5, 6, 5, 6, 7]
     *
     *      let madd5 = R.lift(R.curry(function(a, b, c, d, e) {
     *        return a + b + c + d + e;
     *      }));
     *      madd5([1,2], [3], [4, 5], [6], [7, 8]); //=> [21, 22, 22, 23, 22, 23, 23, 24]
     */
    let lift = _curry1(function lift(fn) {
        return liftN(fn.length, fn);
    });

    /**
     * Creates a new function that, when invoked, caches the result of calling `fn` for a given
     * argument set and returns the result. Subsequent calls to the memoized `fn` with the same
     * argument set will not result in an additional call to `fn`; instead, the cached result
     * for that set of arguments will be returned.
     *
     * @func
     * @memberOf R
     * @category Function
     * @sig (*... -> a) -> (*... -> a)
     * @param {Function} fn The function to memoize.
     * @return {Function} Memoized version of `fn`.
     * @example
     *
     *      let count = 0;
     *      let factorial = R.memoize(function(n) {
     *        count += 1;
     *        return R.product(R.range(1, n + 1));
     *      });
     *      factorial(5); //=> 120
     *      factorial(5); //=> 120
     *      factorial(5); //=> 120
     *      count; //=> 1
     */
    let memoize = _curry1(function memoize(fn) {
        let cache = {};
        return function () {
            let key = toString(arguments);
            if (!_has(key, cache)) {
                cache[key] = fn.apply(this, arguments);
            }
            return cache[key];
        };
    });

    let R = {
        F: F,
        T: T,
        __: __,
        add: add,
        adjust: adjust,
        all: all,
        allPass: allPass,
        always: always,
        and: and,
        any: any,
        anyPass: anyPass,
        ap: ap,
        aperture: aperture,
        append: append,
        apply: apply,
        arity: arity,
        assoc: assoc,
        assocPath: assocPath,
        binary: binary,
        bind: bind,
        both: both,
        call: call,
        chain: chain,
        clone: clone,
        commute: commute,
        commuteMap: commuteMap,
        comparator: comparator,
        complement: complement,
        compose: compose,
        composeL: composeL,
        composeP: composeP,
        concat: concat,
        cond: cond,
        construct: construct,
        constructN: constructN,
        contains: contains,
        containsWith: containsWith,
        converge: converge,
        countBy: countBy,
        createMapEntry: createMapEntry,
        curry: curry,
        curryN: curryN,
        dec: dec,
        defaultTo: defaultTo,
        difference: difference,
        differenceWith: differenceWith,
        dissoc: dissoc,
        dissocPath: dissocPath,
        divide: divide,
        drop: drop,
        dropRepeats: dropRepeats,
        dropRepeatsWith: dropRepeatsWith,
        dropWhile: dropWhile,
        either: either,
        empty: empty,
        eq: eq,
        eqDeep: eqDeep,
        eqProps: eqProps,
        evolve: evolve,
        filter: filter,
        filterIndexed: filterIndexed,
        find: find,
        findIndex: findIndex,
        findLast: findLast,
        findLastIndex: findLastIndex,
        flatten: flatten,
        flip: flip,
        forEach: forEach,
        forEachIndexed: forEachIndexed,
        fromPairs: fromPairs,
        functions: functions,
        functionsIn: functionsIn,
        groupBy: groupBy,
        gt: gt,
        gte: gte,
        has: has,
        hasIn: hasIn,
        head: head,
        identity: identity,
        ifElse: ifElse,
        inc: inc,
        indexOf: indexOf,
        init: init,
        insert: insert,
        insertAll: insertAll,
        intersection: intersection,
        intersectionWith: intersectionWith,
        intersperse: intersperse,
        into: into,
        invert: invert,
        invertObj: invertObj,
        invoke: invoke,
        invoker: invoker,
        is: is,
        isArrayLike: isArrayLike,
        isEmpty: isEmpty,
        isNaN: NotNumber,
        isNil: isNil,
        isSet: isSet,
        join: join,
        keys: keys,
        keysIn: keysIn,
        last: last,
        lastIndexOf: lastIndexOf,
        length: length,
        lens: lens,
        lensIndex: lensIndex,
        lensOn: lensOn,
        lensProp: lensProp,
        lift: lift,
        liftN: liftN,
        lt: lt,
        lte: lte,
        map: map,
        mapAccum: mapAccum,
        mapAccumRight: mapAccumRight,
        mapIndexed: mapIndexed,
        mapObj: mapObj,
        mapObjIndexed: mapObjIndexed,
        match: match,
        mathMod: mathMod,
        max: max,
        maxBy: maxBy,
        mean: mean,
        median: median,
        memoize: memoize,
        merge: merge,
        mergeAll: mergeAll,
        min: min,
        minBy: minBy,
        modulo: modulo,
        multiply: multiply,
        nAry: nAry,
        negate: negate,
        none: none,
        not: not,
        nth: nth,
        nthArg: nthArg,
        nthChar: nthChar,
        nthCharCode: nthCharCode,
        of: of,
        omit: omit,
        once: once,
        or: or,
        partial: partial,
        partialRight: partialRight,
        partition: partition,
        path: path,
        pathEq: pathEq,
        pick: pick,
        pickAll: pickAll,
        pickBy: pickBy,
        pipe: pipe,
        pipeL: pipeL,
        pipeP: pipeP,
        pluck: pluck,
        prepend: prepend,
        product: product,
        project: project,
        prop: prop,
        propEq: propEq,
        propOr: propOr,
        props: props,
        range: range,
        reduce: reduce,
        reduceIndexed: reduceIndexed,
        reduceRight: reduceRight,
        reduceRightIndexed: reduceRightIndexed,
        reject: reject,
        rejectIndexed: rejectIndexed,
        remove: remove,
        repeat: repeat,
        replace: replace,
        reverse: reverse,
        scan: scan,
        slice: slice,
        sort: sort,
        sortBy: sortBy,
        split: split,
        strIndexOf: strIndexOf,
        strLastIndexOf: strLastIndexOf,
        substring: substring,
        substringFrom: substringFrom,
        substringTo: substringTo,
        subtract: subtract,
        sum: sum,
        tail: tail,
        take: take,
        takeWhile: takeWhile,
        tap: tap,
        test: test,
        times: times,
        toLower: toLower,
        toPairs: toPairs,
        toPairsIn: toPairsIn,
        toString: toString,
        toUpper: toUpper,
        transduce: transduce,
        trim: trim,
        type: type,
        unapply: unapply,
        unary: unary,
        uncurryN: uncurryN,
        unfold: unfold,
        union: union,
        unionWith: unionWith,
        uniq: uniq,
        uniqWith: uniqWith,
        unnest: unnest,
        update: update,
        useWith: useWith,
        values: values,
        valuesIn: valuesIn,
        where: where,
        whereEq: whereEq,
        wrap: wrap,
        xprod: xprod,
        zip: zip,
        zipObj: zipObj,
        zipWith: zipWith
    };

  /* TEST_ENTRY_POINT */

  if (typeof exports === 'object') {
    module.exports = R;
  } else if (typeof define === 'function' && define.amd) {
    define(function() { return R; });
  } else {
    this.R = R;
  }

}.call(this));<|MERGE_RESOLUTION|>--- conflicted
+++ resolved
@@ -290,15 +290,11 @@
             return a === b || (Number.isNaN(a) && Number.isNaN(b));
     };
 
-<<<<<<< HEAD
     const _filter = function _filter(fn, list) {
         let idx = -1;
         const len = list.length;
         const result = [];
-=======
-    let _filter = function _filter(fn, list) {
-        let idx = -1, len = list.length, result = [];
->>>>>>> f2073aa2
+
         while (++idx < len) {
             if (fn(list[idx])) {
                 result[result.length] = list[idx];
